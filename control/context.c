/**
 *
 * @file
 *
 *  PLASMA is a software package provided by:
 *  University of Tennessee, US,
 *  University of Manchester, UK.
 *
 **/

#include <stdlib.h>

#include "plasma_context.h"
#include "plasma_internal.h"

static int max_contexts = 1024;
static int num_contexts = 0;

plasma_context_map_t *context_map = NULL;
pthread_mutex_t context_map_lock = PTHREAD_MUTEX_INITIALIZER;

/***************************************************************************//**
    @ingroup plasma_init
    Initializes PLASMA, allocating its context.
*/
int plasma_init()
{
    pthread_mutex_lock(&context_map_lock);

    // Allocate context map if NULL.
    if (context_map == NULL) {
        context_map =
            (plasma_context_map_t*)calloc(max_contexts,
                                          sizeof(plasma_context_map_t));
        if (context_map == NULL) {
            pthread_mutex_unlock(&context_map_lock);
            plasma_error("calloc() failed");
            return PlasmaErrorOutOfMemory;
        }
    }
    pthread_mutex_unlock(&context_map_lock);

    plasma_context_attach();
    return PlasmaSuccess;
}

/***************************************************************************//**
    @ingroup plasma_init
    Finalizes PLASMA, freeing its context.
*/
int plasma_finalize()
{
    plasma_context_detach();
    return PlasmaSuccess;
}

/******************************************************************************/
int plasma_set(plasma_enum_t param, int value)
{
    plasma_context_t *plasma;

    plasma = plasma_context_self();
    if (plasma == NULL) {
        plasma_error("PLASMA not initialized");
        return PlasmaErrorNotInitialized;
    }
    switch (param) {
    case PlasmaNb:
        if (value <= 0) {
            plasma_error("invalid tile size");
            return PlasmaErrorIllegalValue;
        }
        plasma->nb = value;
        break;
    case PlasmaIb:
        if (value <= 0) {
            plasma_error("invalid inner block size");
            return PlasmaErrorIllegalValue;
        }
        plasma->ib = value;
        break;
<<<<<<< HEAD
    case PlasmaHouseholderMode:
        if (value != PlasmaFlatHouseholder && value != PlasmaTreeHouseholder) {
            plasma_error("invalid Householder mode");
            return PlasmaErrorIllegalValue;
        }
        plasma->householder_mode = value;
=======
    case PlasmaNumPanelThreads:
        if (value <= 0) {
            plasma_error("invalid number of panel threads");
            return PlasmaErrorIllegalValue;
        }
        plasma->num_panel_threads = value;
>>>>>>> a6cf5f11
        break;
    default:
        plasma_error("unknown parameter");
        return PlasmaErrorIllegalValue;
    }
    return PlasmaSuccess;
}

/******************************************************************************/
int plasma_get(plasma_enum_t param, int *value)
{
    plasma_context_t *plasma;

    plasma = plasma_context_self();
    if (plasma == NULL) {
        plasma_fatal_error("PLASMA not initialized");
        return PlasmaErrorNotInitialized;
    }
    switch (param) {
    case PlasmaNb:
        *value = plasma->nb;
        return PlasmaSuccess;
        break;
    case PlasmaIb:
        *value = plasma->ib;
        return PlasmaSuccess;
        break;
    case PlasmaHouseholderMode:
        *value = plasma->householder_mode;
        return PlasmaSuccess;
        break;
    default:
        plasma_error("Unknown parameter");
        return PlasmaErrorIllegalValue;
    }
    return PlasmaSuccess;
}

/******************************************************************************/
int plasma_context_attach()
{
    pthread_mutex_lock(&context_map_lock);

    // Reallocate context map if out of space.
    if (num_contexts == max_contexts-1) {
        max_contexts *= 2;
        context_map = (plasma_context_map_t*) realloc(
            &context_map, max_contexts*sizeof(plasma_context_map_t));
        if (context_map == NULL) {
            pthread_mutex_unlock(&context_map_lock);
            plasma_error("realloc() failed");
            return PlasmaErrorOutOfMemory;
        }
    }
    // Create the context.
    plasma_context_t *context;
    context = (plasma_context_t*)malloc(sizeof(plasma_context_t));
    if (context == NULL) {
        pthread_mutex_unlock(&context_map_lock);
        plasma_error("malloc() failed");
        return PlasmaErrorOutOfMemory;
    }
    // Initialize the context.
    plasma_context_init(context);

    // Find and empty slot and insert the context.
    for (int i = 0; i < max_contexts; i++) {
        if (context_map[i].context == NULL) {
            context_map[i].context = context;
            context_map[i].thread_id = pthread_self();
            num_contexts++;
            pthread_mutex_unlock(&context_map_lock);
            return PlasmaSuccess;
        }
    }
    // This should never happen.
    pthread_mutex_unlock(&context_map_lock);
    plasma_error("empty slot not found");
    return PlasmaErrorInternal;
}

/******************************************************************************/
int plasma_context_detach()
{
    pthread_mutex_lock(&context_map_lock);

    // Find the thread and remove its context.
    for (int i = 0; i < max_contexts; i++) {
        if (context_map[i].context != NULL &&
            pthread_equal(context_map[i].thread_id, pthread_self())) {

            free(context_map[i].context);
            context_map[i].context = NULL;
            num_contexts--;
            pthread_mutex_unlock(&context_map_lock);
            return PlasmaSuccess;
        }
    }
    pthread_mutex_unlock(&context_map_lock);
    plasma_error("context not found");
    return PlasmaErrorInternal;
}

/******************************************************************************/
plasma_context_t *plasma_context_self()
{
    pthread_mutex_lock(&context_map_lock);

    // Find the thread and return its context.
    for (int i = 0; i < max_contexts; i++) {
        if (context_map[i].context != NULL &&
            pthread_equal(context_map[i].thread_id, pthread_self())) {

            pthread_mutex_unlock(&context_map_lock);
            return context_map[i].context;
        }
    }
    pthread_mutex_unlock(&context_map_lock);
    plasma_error("context not found");
    return NULL;
}

/******************************************************************************/
void plasma_context_init(plasma_context_t *context)
{
    context->nb = 256;
    context->ib = 64;
    context->inplace_outplace = PlasmaOutplace;
<<<<<<< HEAD
    context->householder_mode = PlasmaFlatHouseholder;
=======
    context->max_threads = omp_get_max_threads();
    context->num_panel_threads = 1;
>>>>>>> a6cf5f11
}<|MERGE_RESOLUTION|>--- conflicted
+++ resolved
@@ -79,21 +79,19 @@
         }
         plasma->ib = value;
         break;
-<<<<<<< HEAD
+    case PlasmaNumPanelThreads:
+        if (value <= 0) {
+            plasma_error("invalid number of panel threads");
+            return PlasmaErrorIllegalValue;
+        }
+        plasma->num_panel_threads = value;
+        break;
     case PlasmaHouseholderMode:
         if (value != PlasmaFlatHouseholder && value != PlasmaTreeHouseholder) {
             plasma_error("invalid Householder mode");
             return PlasmaErrorIllegalValue;
         }
         plasma->householder_mode = value;
-=======
-    case PlasmaNumPanelThreads:
-        if (value <= 0) {
-            plasma_error("invalid number of panel threads");
-            return PlasmaErrorIllegalValue;
-        }
-        plasma->num_panel_threads = value;
->>>>>>> a6cf5f11
         break;
     default:
         plasma_error("unknown parameter");
@@ -222,10 +220,7 @@
     context->nb = 256;
     context->ib = 64;
     context->inplace_outplace = PlasmaOutplace;
-<<<<<<< HEAD
-    context->householder_mode = PlasmaFlatHouseholder;
-=======
     context->max_threads = omp_get_max_threads();
     context->num_panel_threads = 1;
->>>>>>> a6cf5f11
+    context->householder_mode = PlasmaFlatHouseholder;
 }