/**
 *
 * @file
 *
 *  PLASMA is a software package provided by:
 *  University of Tennessee, US,
 *  University of Manchester, UK.
 *
 * @precisions normal z -> c d s
 *
 **/

#include "core_blas.h"
#include "plasma_internal.h"
#include "plasma_types.h"
#include "core_lapack.h"

/***************************************************************************//**
 *
 * @ingroup core_tradd
 *
 *  Performs an addition of two trapezoidal matrices similarly to the
 * 'pztradd()' function from the PBLAS library:
 *
 *    \f[ B = \alpha * op( A ) + \beta * B, \f]
 *
 *  where op( X ) is one of:
 *    \f[ op( X ) = X,   \f]
 *    \f[ op( X ) = X^T, \f]
 *    \f[ op( X ) = X^H, \f]
 *
 *  alpha and beta are scalars and A, B are matrices with op( A ) an m-by-n or
 *  n-by-m matrix depending on the value of transa and B an m-by-n matrix.
 *
 *******************************************************************************
 *
 * @param[in] uplo
 *          Specifies the shape of A and B matrices:
 *          - PlasmaGeneral: A and B are general matrices.
 *          - PlasmaUpper:   op( A ) and B are upper trapezoidal matrices.
 *          - PlasmaLower:   op( A ) and B are lower trapezoidal matrices.
 *
 * @param[in] transa
 *          Specifies whether the matrix A is non-transposed, transposed, or
 *          conjugate transposed
 *          - PlasmaNoTrans:   op( A ) = A
 *          - PlasmaTrans:     op( A ) = A^T
 *          - PlasmaConjTrans: op( A ) = A^H
 *
 * @param[in] m
 *          Number of rows of the matrices op( A ) and B.
 *          m >= 0.
 *
 * @param[in] n
 *          Number of columns of the matrices op( A ) and B.
 *          n >= 0.
 *
 * @param[in] alpha
 *          Scalar factor of A.
 *
 * @param[in] A
 *          Matrix of size lda-by-k, where k is n when transa == PlasmaNoTrans
 *          and m otherwise.
 *
 * @param[in] lda
 *          Leading dimension of the array A. lda >= max(1,l), where l is m
 *          when transa = PlasmaNoTrans and n otherwise.
 *
 * @param[in] beta
 *          Scalar factor of B.
 *
 * @param[in,out] B
 *          Matrix of size ldb-by-n.
 *          On exit, B = alpha * op( A ) + beta * B
 *
 * @param[in] ldb
 *          Leading dimension of the array B.
 *          ldb >= max(1,m).
 *
 ******************************************************************************/
int core_ztradd(plasma_enum_t uplo, plasma_enum_t transa, int m, int n,
                       plasma_complex64_t  alpha,
                 const plasma_complex64_t *A, int lda,
                       plasma_complex64_t  beta,
                       plasma_complex64_t *B, int ldb)
{
    if (uplo == PlasmaGeneral) {
        core_zgeadd(transa, m, n, alpha, A, lda, beta, B, ldb);
        return;
    }

    if ((uplo != PlasmaUpper) &&
        (uplo != PlasmaLower)) {
        coreblas_error("illegal value of uplo");
<<<<<<< HEAD
        return;
=======
        return -1;
>>>>>>> abe5b001
    }

    if ((transa != PlasmaNoTrans) &&
        (transa != PlasmaTrans)   &&
        (transa != PlasmaConjTrans)) {

        coreblas_error("illegal value of transa");
<<<<<<< HEAD
        return;
=======
        return -2;
>>>>>>> abe5b001
    }

    if (m < 0) {
        coreblas_error("Illegal value of m");
<<<<<<< HEAD
        return;
=======
        return -3;
>>>>>>> abe5b001
    }

    if (n < 0) {
        coreblas_error("Illegal value of m");
<<<<<<< HEAD
        return;
=======
        return -4;
>>>>>>> abe5b001
    }

    if (A == NULL) {
        coreblas_error("NULL A");
<<<<<<< HEAD
        return;
=======
        return -6;
>>>>>>> abe5b001
    }

    if ( ((transa == PlasmaNoTrans) && (lda < imax(1,m)) && (m > 0)) ||
         ((transa != PlasmaNoTrans) && (lda < imax(1,n)) && (n > 0)) ) {

        coreblas_error("Illegal value of lda");
<<<<<<< HEAD
        return;
=======
        return -7;
>>>>>>> abe5b001
    }

    if (B == NULL) {
        coreblas_error("NULL B");
<<<<<<< HEAD
        return;
=======
        return -9;
>>>>>>> abe5b001
    }

    if ( (ldb < imax(1,m)) && (m > 0) ) {
        coreblas_error("Illegal value of ldb");
<<<<<<< HEAD
        return;
=======
        return -10;
>>>>>>> abe5b001
    }

    //=============
    // PlasmaLower
    //=============
    if (uplo == PlasmaLower) {
        switch (transa) {
        case PlasmaConjTrans:
            for (int j = 0; j < n; j++, A++) {
                for (int i = j; i < m; i++, B++) {
                    *B = beta * (*B) + alpha * conj(A[lda*i]);
                }
                B += ldb-m+j+1;
            }
            break;

        case PlasmaTrans:
            for (int j = 0; j < n; j++, A++) {
                for (int i = j; i < m; i++, B++) {
                    *B = beta * (*B) + alpha * A[lda*i];
                }
                B += ldb-m+j+1;
            }
            break;

        case PlasmaNoTrans:
        default:
            for (int j = 0; j < n; j++) {
                for (int i = j; i < m; i++, B++, A++) {
                    *B = beta * (*B) + alpha * (*A);
                }
                B += ldb-m+j+1;
                A += lda-m+j+1;
            }
        }
    }
    //=============
    // PlasmaUpper
    //=============
    else {
        switch (transa) {
        case PlasmaConjTrans:
            for (int j = 0; j < n; j++, A++) {
                int mm = imin( j+1, m );
                for (int i = 0; i < mm; i++, B++) {
                    *B = beta * (*B) + alpha * conj(A[lda*i]);
                }
                B += ldb-mm;
            }
            break;

        case PlasmaTrans:
            for (int j = 0; j < n; j++, A++) {
                int mm = imin( j+1, m );
                for (int i = 0; i < mm; i++, B++) {
                    *B = beta * (*B) + alpha * (A[lda*i]);
                }
                B += ldb-mm;
            }
            break;

        case PlasmaNoTrans:
        default:
            for (int j = 0; j < n; j++) {
                int mm = imin( j+1, m );
                for (int i = 0; i < mm; i++, B++, A++) {
                    *B = beta * (*B) + alpha * (*A);
                }
                B += ldb-mm;
                A += lda-mm;
            }
        }
    }
}

/******************************************************************************/
void core_omp_ztradd(
    plasma_enum_t uplo, plasma_enum_t transa, int m, int n,
    plasma_complex64_t alpha, const plasma_complex64_t *A, int lda,
    plasma_complex64_t beta,        plasma_complex64_t *B, int ldb)
{
    int ak = (transa == PlasmaNoTrans) ? n : m;

    #pragma omp task depend(in:A[0:lda*ak]) \
                     depend(inout:B[0:ldb*n])
    int result = core_ztradd(uplo, transa, m, n, alpha, A, lda, beta, B, ldb);

    if (result != PlasmaSuccess) {
        plasma_error("core_ztradd() failed");
        plasma_request_fail(sequence, request, PlasmaErrorIllegalValue);
    }
}<|MERGE_RESOLUTION|>--- conflicted
+++ resolved
@@ -92,11 +92,7 @@
     if ((uplo != PlasmaUpper) &&
         (uplo != PlasmaLower)) {
         coreblas_error("illegal value of uplo");
-<<<<<<< HEAD
-        return;
-=======
         return -1;
->>>>>>> abe5b001
     }
 
     if ((transa != PlasmaNoTrans) &&
@@ -104,67 +100,39 @@
         (transa != PlasmaConjTrans)) {
 
         coreblas_error("illegal value of transa");
-<<<<<<< HEAD
-        return;
-=======
         return -2;
->>>>>>> abe5b001
     }
 
     if (m < 0) {
         coreblas_error("Illegal value of m");
-<<<<<<< HEAD
-        return;
-=======
         return -3;
->>>>>>> abe5b001
     }
 
     if (n < 0) {
         coreblas_error("Illegal value of m");
-<<<<<<< HEAD
-        return;
-=======
         return -4;
->>>>>>> abe5b001
     }
 
     if (A == NULL) {
         coreblas_error("NULL A");
-<<<<<<< HEAD
-        return;
-=======
         return -6;
->>>>>>> abe5b001
     }
 
     if ( ((transa == PlasmaNoTrans) && (lda < imax(1,m)) && (m > 0)) ||
          ((transa != PlasmaNoTrans) && (lda < imax(1,n)) && (n > 0)) ) {
 
         coreblas_error("Illegal value of lda");
-<<<<<<< HEAD
-        return;
-=======
         return -7;
->>>>>>> abe5b001
     }
 
     if (B == NULL) {
         coreblas_error("NULL B");
-<<<<<<< HEAD
-        return;
-=======
         return -9;
->>>>>>> abe5b001
     }
 
     if ( (ldb < imax(1,m)) && (m > 0) ) {
         coreblas_error("Illegal value of ldb");
-<<<<<<< HEAD
-        return;
-=======
         return -10;
->>>>>>> abe5b001
     }
 
     //=============
