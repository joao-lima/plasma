/**
 *
 * @file
 *
 *  PLASMA is a software package provided by:
 *  University of Tennessee, US,
 *  University of Manchester, UK.
 *
 * @precisions normal z -> c d s
 *
 **/

#include "core_blas.h"
#include "plasma_internal.h"
#include "plasma_types.h"
#include "core_lapack.h"

/***************************************************************************//**
 *
 * @ingroup core_tradd
 *
 *  Performs an addition of two trapezoidal matrices similarly to the
 * 'pztradd()' function from the PBLAS library:
 *
 *    \f[ B = \alpha * op( A ) + \beta * B, \f]
 *
 *  where op( X ) is one of:
 *    \f[ op( X ) = X,   \f]
 *    \f[ op( X ) = X^T, \f]
 *    \f[ op( X ) = X^H, \f]
 *
 *  alpha and beta are scalars and A, B are matrices with op( A ) an m-by-n or
 *  n-by-m matrix depending on the value of transa and B an m-by-n matrix.
 *
 *******************************************************************************
 *
 * @param[in] uplo
 *          Specifies the shape of A and B matrices:
 *          - PlasmaUpper:   op( A ) and B are upper trapezoidal matrices.
 *          - PlasmaLower:   op( A ) and B are lower trapezoidal matrices.
 *
 * @param[in] transa
 *          Specifies whether the matrix A is non-transposed, transposed, or
 *          conjugate transposed
 *          - PlasmaNoTrans:   op( A ) = A
 *          - PlasmaTrans:     op( A ) = A^T
 *          - PlasmaConjTrans: op( A ) = A^H
 *
 * @param[in] m
 *          Number of rows of the matrices op( A ) and B.
 *          m >= 0.
 *
 * @param[in] n
 *          Number of columns of the matrices op( A ) and B.
 *          n >= 0.
 *
 * @param[in] alpha
 *          Scalar factor of A.
 *
 * @param[in] A
 *          Matrix of size lda-by-k, where k is n when transa == PlasmaNoTrans
 *          and m otherwise.
 *
 * @param[in] lda
 *          Leading dimension of the array A. lda >= max(1,l), where l is m
 *          when transa = PlasmaNoTrans and n otherwise.
 *
 * @param[in] beta
 *          Scalar factor of B.
 *
 * @param[in,out] B
 *          Matrix of size ldb-by-n.
 *          On exit, B = alpha * op( A ) + beta * B
 *
 * @param[in] ldb
 *          Leading dimension of the array B.
 *          ldb >= max(1,m).
 *
 ******************************************************************************/
int core_ztradd(plasma_enum_t uplo, plasma_enum_t transa,
                int m, int n,
                plasma_complex64_t alpha, const plasma_complex64_t *A, int lda,
                plasma_complex64_t beta,        plasma_complex64_t *B, int ldb)
{
    printf("[%d]: Calling core_ztradd()...\n", omp_get_thread_num());

    // Check input arguments
    if ((uplo != PlasmaUpper) &&
        (uplo != PlasmaLower)) {
        coreblas_error("illegal value of uplo");
        return -1;
    }
<<<<<<< HEAD
    if (transa != PlasmaNoTrans &&
        transa != PlasmaTrans &&
        transa != PlasmaConjTrans) {
=======

    if ((transa != PlasmaNoTrans) &&
        (transa != PlasmaTrans) &&
        (transa != PlasmaConjTrans)) {

>>>>>>> 8c0197d7
        coreblas_error("illegal value of transa");
        return -2;
    }

    if (m < 0) {
        coreblas_error("illegal value of m");
        return -3;
    }

    if (n < 0) {
        coreblas_error("illegal value of n");
        return -4;
    }

    if (A == NULL) {
        coreblas_error("NULL A");
        return -6;
    }
    if ((transa == PlasmaNoTrans && lda < imax(1, m) && m > 0) ||
        (transa != PlasmaNoTrans && lda < imax(1, n) && n > 0)) {
        coreblas_error("illegal value of lda");
        return -7;
    }

    if (B == NULL) {
        coreblas_error("NULL B");
        return -9;
    }
    if (ldb < imax(1, m) && (m > 0)) {
        coreblas_error("illegal value of ldb");
        return -10;
    }

    // @todo quick return

    //==============
    // PlasmaLower
    //==============
    if (uplo == PlasmaLower) {
        switch (transa) {
        case PlasmaConjTrans:
            for (int j = 0; j < n; j++)
                for (int i = j; i < m; i++)
                    B[ldb*j+i] = beta * B[ldb*j+i] + alpha * conj(A[lda*i+j]);
            break;

        case PlasmaTrans:
            for (int j = 0; j < n; j++)
                for (int i = j; i < m; i++)
                    B[ldb*j+i] = beta * B[ldb*j+i] + alpha * A[lda*i+j];
            break;

        case PlasmaNoTrans:
        default:
            for (int j = 0; j < n; j++)
                for (int i = j; i < m; i++)
                    B[ldb*j+i] = beta * B[ldb*j+i] + alpha * A[lda*j+i];
        }
    }
    //==============
    // PlasmaUpper
    //==============
    else {
        switch (transa) {
        case PlasmaConjTrans:
            for (int j = 0; j < n; j++)
                for (int i = 0; i < imin(j+1, m); i++)
                    B[ldb*j+i] = beta * B[ldb*j+i] + alpha * conj(A[lda*i+j]);
            break;

        case PlasmaTrans:
            for (int j = 0; j < n; j++)
                for (int i = 0; i < imin(j+1, m); i++)
                    B[ldb*j+i] = beta * B[ldb*j+i] + alpha * A[lda*i+j];
            break;

        case PlasmaNoTrans:
        default:
            for (int j = 0; j < n; j++)
                for (int i = 0; i < imin(j+1, m); i++)
                    B[ldb*j+i] = beta * B[ldb*j+i] + alpha * A[lda*j+i];
        }
    }

    return PlasmaSuccess;
}

/******************************************************************************/
void core_omp_ztradd(
    plasma_enum_t uplo, plasma_enum_t transa,
    int m, int n,
    plasma_complex64_t alpha, const plasma_complex64_t *A, int lda,
    plasma_complex64_t beta,        plasma_complex64_t *B, int ldb,
    plasma_sequence_t *sequence, plasma_request_t *request)
{
    printf("[%d]: Calling core_omp_ztradd()...\n", omp_get_thread_num());

    int k = (transa == PlasmaNoTrans) ? n : m;

    #pragma omp task depend(in:A[0:lda*k]) \
                     depend(inout:B[0:ldb*n])
    {
        if (sequence->status == PlasmaSuccess) {
            int retval = core_ztradd(uplo, transa,
                                     m, n,
                                     alpha, A, lda,
                                     beta, B, ldb);
            if (retval != PlasmaSuccess) {
                plasma_error("core_ztradd() failed");
                plasma_request_fail(sequence, request, PlasmaErrorInternal);
            }
        }
    }
}<|MERGE_RESOLUTION|>--- conflicted
+++ resolved
@@ -90,17 +90,11 @@
         coreblas_error("illegal value of uplo");
         return -1;
     }
-<<<<<<< HEAD
-    if (transa != PlasmaNoTrans &&
-        transa != PlasmaTrans &&
-        transa != PlasmaConjTrans) {
-=======
 
     if ((transa != PlasmaNoTrans) &&
         (transa != PlasmaTrans) &&
         (transa != PlasmaConjTrans)) {
 
->>>>>>> 8c0197d7
         coreblas_error("illegal value of transa");
         return -2;
     }
