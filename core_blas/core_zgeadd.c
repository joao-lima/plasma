/**
 *
 * @file
 *
 *  PLASMA is a software package provided by:
 *  University of Tennessee, US,
 *  University of Manchester, UK.
 *
 * @precisions normal z -> c d s
 *
 **/

#include "core_blas.h"
#include "plasma_internal.h"
#include "plasma_types.h"
#include "core_lapack.h"

/****************************************************************************//*
 *
 * @ingroup core_geadd
 *
 *  Performs an addition of two general matrices similarly to the
 * 'pzgeadd()' function from the PBLAS library:
 *
 *    \f[ B = \alpha * op( A ) + \beta * B, \f]
 *
 *  where op( X ) is one of:
 *    \f[ op( X ) = X,   \f]
 *    \f[ op( X ) = X^T, \f]
 *    \f[ op( X ) = X^H, \f]
 *
 *  alpha and beta are scalars and A, B are matrices with op( A ) an m-by-n or
 *  n-by-m matrix depending on the value of transa and B an m-by-n matrix.
 *
 *******************************************************************************
 *
 * @param[in] transa
 *          Specifies whether the matrix A is non-transposed, transposed, or
 *          conjugate transposed
 *          - PlasmaNoTrans:   op( A ) = A
 *          - PlasmaTrans:     op( A ) = A^T
 *          - PlasmaConjTrans: op( A ) = A^H
 *
 * @param[in] m
 *          Number of rows of the matrices op( A ) and B.
 *          m >= 0.
 *
 * @param[in] n
 *          Number of columns of the matrices op( A ) and B.
 *
 * @param[in] alpha
 *          Scalar factor of A.
 *
 * @param[in] A
 *          Matrix of size lda-by-k, where k is n when transa == PlasmaNoTrans
 *          and m otherwise.
 *
 * @param[in] lda
 *          Leading dimension of the array A. lda >= max(1,l), where l is m
 *          when transa == PlasmaNoTrans and n otherwise.
 *
 * @param[in] beta
 *          Scalar factor of B.
 *
 * @param[in,out] B
 *          Matrix of size ldb-by-n.
 *          On exit, B = alpha * op( A ) + beta * B
 *
 * @param[in] ldb
 *          Leading dimension of the array B.
 *          ldb >= max(1,m)
 *
 ******************************************************************************/
int core_zgeadd(plasma_enum_t transa,
                int m, int n,
                plasma_complex64_t alpha, const plasma_complex64_t *A, int lda,
                plasma_complex64_t beta,        plasma_complex64_t *B, int ldb)
{
<<<<<<< HEAD
    // Check input arguments
=======
    // Check input arguments.
>>>>>>> a6cf5f11
    if ((transa != PlasmaNoTrans) &&
        (transa != PlasmaTrans)   &&
        (transa != PlasmaConjTrans)) {
        coreblas_error("illegal value of transa");
        return -1;
    }
    if (m < 0) {
        coreblas_error("illegal value of m");
        return -2;
    }
    if (n < 0) {
        coreblas_error("illegal value of n");
        return -3;
    }
    if (A == NULL) {
        coreblas_error("NULL A");
        return -5;
    }
    if ((transa == PlasmaNoTrans && lda < imax(1, m) && (m > 0)) ||
        (transa != PlasmaNoTrans && lda < imax(1, n) && (n > 0))) {
        coreblas_error("illegal value of lda");
        return -6;
    }
    if (B == NULL) {
        coreblas_error("NULL B");
        return -8;
    }
<<<<<<< HEAD

=======
>>>>>>> a6cf5f11
    if ((ldb < imax(1, m)) && (m > 0)) {
        coreblas_error("illegal value of ldb");
        return -9;
    }

    // quick return
    if (m == 0 || n == 0 || (alpha == 0.0 && beta == 1.0))
        return PlasmaSuccess;

    switch (transa) {
    case PlasmaConjTrans:
        for (int j = 0; j < n; j++)
            for (int i = 0; i < m; i++)
                B[ldb*j+i] = beta * B[ldb*j+i] + alpha * conj(A[lda*i+j]);
        break;

    case PlasmaTrans:
        for (int j = 0; j < n; j++)
            for (int i = 0; i < m; i++)
                B[ldb*j+i] = beta * B[ldb*j+i] + alpha * A[lda*i+j];
        break;

    case PlasmaNoTrans:
        for (int j = 0; j < n; j++)
            for (int i = 0; i < m; i++)
                B[ldb*j+i] = beta * B[ldb*j+i] + alpha * A[lda*j+i];
    }

    return PlasmaSuccess;
}

/******************************************************************************/
void core_omp_zgeadd(
    plasma_enum_t transa,
    int m, int n,
    plasma_complex64_t alpha, const plasma_complex64_t *A, int lda,
    plasma_complex64_t beta,        plasma_complex64_t *B, int ldb,
    plasma_sequence_t *sequence, plasma_request_t *request)
{
    int k = (transa == PlasmaNoTrans) ? n : m;

    #pragma omp task depend(in:A[0:lda*k]) \
                     depend(inout:B[0:ldb*n])
    {
        if (sequence->status == PlasmaSuccess) {
            int retval = core_zgeadd(transa,
                                     m, n,
                                     alpha, A, lda,
                                     beta,  B, ldb);
            if (retval != PlasmaSuccess) {
                plasma_error("core_zgeadd() failed");
                plasma_request_fail(sequence, request, PlasmaErrorInternal);
            }
        }
    }
}<|MERGE_RESOLUTION|>--- conflicted
+++ resolved
@@ -76,11 +76,7 @@
                 plasma_complex64_t alpha, const plasma_complex64_t *A, int lda,
                 plasma_complex64_t beta,        plasma_complex64_t *B, int ldb)
 {
-<<<<<<< HEAD
-    // Check input arguments
-=======
     // Check input arguments.
->>>>>>> a6cf5f11
     if ((transa != PlasmaNoTrans) &&
         (transa != PlasmaTrans)   &&
         (transa != PlasmaConjTrans)) {
@@ -108,10 +104,6 @@
         coreblas_error("NULL B");
         return -8;
     }
-<<<<<<< HEAD
-
-=======
->>>>>>> a6cf5f11
     if ((ldb < imax(1, m)) && (m > 0)) {
         coreblas_error("illegal value of ldb");
         return -9;
