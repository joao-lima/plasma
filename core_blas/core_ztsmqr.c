--- conflicted
+++ resolved
@@ -190,13 +190,8 @@
         coreblas_error("illegal value of ldt");
         return -16;
     }
-<<<<<<< HEAD
-    if (WORK == NULL) {
-        coreblas_error("NULL WORK");
-=======
     if (work == NULL) {
         coreblas_error("NULL work");
->>>>>>> 3e76dd0a
         return -17;
     }
     if (ldwork < imax(1, side == PlasmaLeft ? ib : m1)) {
@@ -268,10 +263,6 @@
                      depend(in:T[0:ib*k])
     {
         if (sequence->status == PlasmaSuccess) {
-<<<<<<< HEAD
-
-=======
->>>>>>> 3e76dd0a
             // Prepare workspaces.
             int tid = omp_get_thread_num();
             plasma_complex64_t *W = (plasma_complex64_t*)work.spaces[tid];
@@ -289,11 +280,7 @@
             if (info != PlasmaSuccess) {
                 plasma_error("core_ztsmqr() failed");
                 plasma_request_fail(sequence, request, PlasmaErrorInternal);
-<<<<<<< HEAD
-             }
-=======
             }
->>>>>>> 3e76dd0a
         }
     }
 }