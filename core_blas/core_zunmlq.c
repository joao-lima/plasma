/**
 *
 * @file
 *
 *  PLASMA is a software package provided by:
 *  University of Tennessee, US,
 *  University of Manchester, UK.
 *
 * @precisions normal z -> c d s
 *
 **/

#include "core_blas.h"
#include "plasma_types.h"
#include "plasma_internal.h"
#include "core_lapack.h"

#include <omp.h>

/***************************************************************************//**
 *
 * @ingroup core_unmlq
 *
 *  Overwrites the general complex m-by-n tile C with
 *
 *                                    side = PlasmaLeft      side = PlasmaRight
 *    trans = PlasmaNoTrans              Q * C                  C * Q
 *    trans = Plasma_ConjTrans         Q^H * C                  C * Q^H
 *
 *  where Q is a unitary matrix defined as the product of k
 *  elementary reflectors
 *    \f[
 *        Q = H(k) . . . H(2) H(1)
 *    \f]
 *  as returned by core_zgelqt. Q is of order m if side = PlasmaLeft
 *  and of order n if side = PlasmaRight.
 *
 *******************************************************************************
 *
 * @param[in] side
 *         - PlasmaLeft  : apply Q or Q^H from the Left;
 *         - PlasmaRight : apply Q or Q^H from the Right.
 *
 * @param[in] trans
 *         - PlasmaNoTrans    :  No transpose, apply Q;
 *         - Plasma_ConjTrans :  Transpose, apply Q^H.
 *
 * @param[in] m
 *         The number of rows of the tile C.  m >= 0.
 *
 * @param[in] n
 *         The number of columns of the tile C.  n >= 0.
 *
 * @param[in] k
 *         The number of elementary reflectors whose product defines
 *         the matrix Q.
 *         If side = PlasmaLeft,  m >= k >= 0;
 *         if side = PlasmaRight, n >= k >= 0.
 *
 * @param[in] ib
 *         The inner-blocking size. ib >= 0.
 *
 * @param[in] A
 *         Dimension:  (lda,m) if SIDE = PlasmaLeft,
 *                     (lda,n) if SIDE = PlasmaRight,
 *         The i-th row must contain the vector which defines the
 *         elementary reflector H(i), for i = 1,2,...,k, as returned by
 *         core_zgelqt in the first k rows of its array argument A.
 *
 * @param[in] lda
 *         The leading dimension of the array A.  lda >= max(1,k).
 *
 * @param[in] T
 *         The ib-by-k triangular factor T of the block reflector.
 *         T is upper triangular by block (economic storage);
 *         The rest of the array is not referenced.
 *
 * @param[in] ldt
 *         The leading dimension of the array T. ldt >= ib.
 *
 * @param[in,out] C
 *         On entry, the m-by-n tile C.
 *         On exit, C is overwritten by Q*C or Q^H*C or C*Q^H or C*Q.
 *
 * @param[in] ldc
 *         The leading dimension of the array C. ldc >= max(1,m).
 *
 * @param work
 *         Auxiliary workspace array of length
 *         ldwork-by-m   if side == PlasmaLeft
 *         ldwork-by-ib  if side == PlasmaRight
 *
 * @param[in] ldwork
 *         The leading dimension of the array work.
 *             ldwork >= max(1,ib) if side == PlasmaLeft
 *             ldwork >= max(1,n)  if side == PlasmaRight
 *
 *******************************************************************************
 *
 * @retval PlasmaSuccess successful exit
 * @retval < 0 if -i, the i-th argument had an illegal value
 *
 ******************************************************************************/
int core_zunmlq(plasma_enum_t side, plasma_enum_t trans,
                int m, int n, int k, int ib,
                const plasma_complex64_t *A,    int lda,
                const plasma_complex64_t *T,    int ldt,
                      plasma_complex64_t *C,    int ldc,
                      plasma_complex64_t *work, int ldwork)
{
    // Check input arguments.
    if ((side != PlasmaLeft) && (side != PlasmaRight)) {
        coreblas_error("illegal value of side");
        return -1;
    }

    int nq; // order of Q
<<<<<<< HEAD
    int nw; // dimension of WORK
=======
    int nw; // dimension of work
>>>>>>> 3e76dd0a

    if (side == PlasmaLeft) {
        nq = m;
        nw = n;
    }
    else {
        nq = n;
        nw = m;
    }

    if (trans != PlasmaNoTrans && trans != Plasma_ConjTrans) {
        coreblas_error("illegal value of trans");
        return -2;
    }
    if (m < 0) {
        coreblas_error("illegal value of m");
        return -3;
    }
    if (n < 0) {
        coreblas_error("illegal value of n");
        return -4;
    }
    if (k < 0 || k > nq) {
        coreblas_error("illegal value of k");
        return -5;
    }
    if (ib < 0) {
        coreblas_error("illegal value of ib");
        return -6;
    }
    if (A == NULL) {
        coreblas_error("NULL A");
        return -7;
    }
    if ((lda < imax(1, k)) && (k > 0)) {
        coreblas_error("illegal value of lda");
        return -8;
    }
    if (T == NULL) {
        coreblas_error("NULL T");
        return -9;
    }
    if (ldt < imax(1, ib)) {
        coreblas_error("illegal value of ldt");
        return -10;
    }
    if (C == NULL) {
        coreblas_error("NULL C");
        return -11;
    }
    if ((ldc < imax(1, m)) && (m > 0)) {
        coreblas_error("illegal value of ldc");
        return -12;
    }
<<<<<<< HEAD
    if (WORK == NULL) {
        coreblas_error("NULL WORK");
=======
    if (work == NULL) {
        coreblas_error("NULL work");
>>>>>>> 3e76dd0a
        return -13;
    }
    if ((ldwork < imax(1, nw)) && (nw > 0)) {
        coreblas_error("illegal value of ldwork");
        return -14;
    }

    // quick return
    if (m == 0 || n == 0 || k == 0)
        return PlasmaSuccess;

    int i1, i3;

    if ((side == PlasmaLeft  && trans == PlasmaNoTrans) ||
        (side == PlasmaRight && trans != PlasmaNoTrans)) {
        i1 = 0;
        i3 = ib;
    }
    else {
        i1 = ((k-1)/ib)*ib;
        i3 = -ib;
    }

    if (trans == PlasmaNoTrans)
        trans = Plasma_ConjTrans;
    else
        trans = PlasmaNoTrans;

    for (int i = i1; i > -1 && i < k; i += i3) {
        int kb = imin(ib, k-i);
<<<<<<< HEAD
        int nq, nw;
=======
>>>>>>> 3e76dd0a
        int ic = 0;
        int jc = 0;
        int ni = n;
        int mi = m;

        if (side == PlasmaLeft) {
            // H or H^H is applied to C(i:m,1:n).
            mi = m - i;
            ic = i;
        }
        else {
            // H or H^H is applied to C(1:m,i:n).
            ni = n - i;
            jc = i;
        }

        // Apply H or H^H.
        LAPACKE_zlarfb_work(LAPACK_COL_MAJOR,
                            lapack_const(side),
                            lapack_const(trans),
                            lapack_const(PlasmaForward),
                            lapack_const(PlasmaRowwise),
                            mi, ni, kb,
                            &A[lda*i+i], lda,
                            &T[ldt*i], ldt,
                            &C[ldc*jc+ic], ldc,
                            work, ldwork);
    }

    return PlasmaSuccess;
}

/******************************************************************************/
void core_omp_zunmlq(plasma_enum_t side, plasma_enum_t trans,
                     int m, int n, int k, int ib,
                     const plasma_complex64_t *A, int lda,
                     const plasma_complex64_t *T, int ldt,
                           plasma_complex64_t *C, int ldc,
                     plasma_workspace_t work,
                     plasma_sequence_t *sequence, plasma_request_t *request)
{
    int ak;
    if (side == PlasmaLeft)
        ak = m;
    else
        ak = n;

    // TODO: double check depend dimensions
    #pragma omp task depend(in:A[0:lda*ak]) \
                     depend(in:T[0:ib*k]) \
                     depend(inout:C[0:ldc*n])
    {
        if (sequence->status == PlasmaSuccess) {
<<<<<<< HEAD

=======
>>>>>>> 3e76dd0a
            // Prepare workspaces.
            int tid = omp_get_thread_num();
            plasma_complex64_t *W = (plasma_complex64_t*)work.spaces[tid];
            int ldwork = side == PlasmaLeft ? n : m; // TODO: double check

            // Call the kernel.
            int info = core_zunmlq(side, trans,
                                   m, n, k, ib,
                                   A, lda,
                                   T, ldt,
                                   C, ldc,
                                   W, ldwork);

            if (info != PlasmaSuccess) {
                plasma_error("core_zunmlq() failed");
                plasma_request_fail(sequence, request, PlasmaErrorInternal);
<<<<<<< HEAD
             }
=======
            }
>>>>>>> 3e76dd0a
        }
    }
}<|MERGE_RESOLUTION|>--- conflicted
+++ resolved
@@ -115,11 +115,7 @@
     }
 
     int nq; // order of Q
-<<<<<<< HEAD
-    int nw; // dimension of WORK
-=======
     int nw; // dimension of work
->>>>>>> 3e76dd0a
 
     if (side == PlasmaLeft) {
         nq = m;
@@ -174,13 +170,8 @@
         coreblas_error("illegal value of ldc");
         return -12;
     }
-<<<<<<< HEAD
-    if (WORK == NULL) {
-        coreblas_error("NULL WORK");
-=======
     if (work == NULL) {
         coreblas_error("NULL work");
->>>>>>> 3e76dd0a
         return -13;
     }
     if ((ldwork < imax(1, nw)) && (nw > 0)) {
@@ -211,10 +202,6 @@
 
     for (int i = i1; i > -1 && i < k; i += i3) {
         int kb = imin(ib, k-i);
-<<<<<<< HEAD
-        int nq, nw;
-=======
->>>>>>> 3e76dd0a
         int ic = 0;
         int jc = 0;
         int ni = n;
@@ -268,10 +255,6 @@
                      depend(inout:C[0:ldc*n])
     {
         if (sequence->status == PlasmaSuccess) {
-<<<<<<< HEAD
-
-=======
->>>>>>> 3e76dd0a
             // Prepare workspaces.
             int tid = omp_get_thread_num();
             plasma_complex64_t *W = (plasma_complex64_t*)work.spaces[tid];
@@ -288,11 +271,7 @@
             if (info != PlasmaSuccess) {
                 plasma_error("core_zunmlq() failed");
                 plasma_request_fail(sequence, request, PlasmaErrorInternal);
-<<<<<<< HEAD
-             }
-=======
             }
->>>>>>> 3e76dd0a
         }
     }
 }