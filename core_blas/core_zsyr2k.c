--- conflicted
+++ resolved
@@ -83,13 +83,8 @@
  *          The scalar beta.
  *
  * @param[in,out] C
-<<<<<<< HEAD
- *          C  ldc-by-n matrix.
- *          On exit, the array uplo part of the matrix is overwritten
-=======
  *          A ldc-by-n matrix.
  *          On exit, the uplo part of the matrix is overwritten
->>>>>>> e3554da9
  *          by the uplo part of the updated matrix.
  *
  * @param[in] ldc
