--- conflicted
+++ resolved
@@ -73,11 +73,7 @@
     {"--transa=[n|t|c]", "transposition of A [default: n]"},
     {"--transb=[n|t|c]", "transposition of B [default: n]"},
     {"--side=[l|r]", "left of right side application [default: l]"},
-<<<<<<< HEAD
     {"--uplo=[g|u|l]",
-=======
-    {"--uplo=[f|u|l]",
->>>>>>> 89f7ff8c
         "general rectangular or upper or lower triangular matrix [default: l]"},
     {"--diag=[n|u]", "not unit triangular or unit matrix [default: n]"},
     {"--m=", "M dimension (number of rows) [default: 1000]"},
@@ -181,7 +177,9 @@
 
 #include "test_s.h"
 #include "test_d.h"
+#include "test_ds.h"
 #include "test_c.h"
 #include "test_z.h"
+#include "test_zc.h"
 
 #endif // TEST_H