/**
 *
 * @file test.h
 *
 *  PLASMA test routines.
 *  PLASMA is a software package provided by Univ. of Tennessee,
 *  Univ. of California Berkeley and Univ. of Colorado Denver.
 *
 * @version 3.0.0
 * @author Jakub Kurzak
 * @date 2016-01-01
 *
 **/
#ifndef TEST_H
#define TEST_H

// initial size of values array
static const int InitValArraySize = 1024;

// indentation of option descriptions
static const int DescriptionIndent = -20;

// maximum length of info string
static const int InfoLen = 1024;

// spacing in info output string
static const int InfoSpacing = 12;

//==============================================================================
// parameter labels
//==============================================================================
typedef enum {
    //------------------------------------------------------
    // input parameters
    //------------------------------------------------------
    PARAM_ITER,   // outer product iteration?
    PARAM_OUTER,  // outer product iteration?
    PARAM_TEST,   // test the solution?
    PARAM_TOL,    // tolerance
    PARAM_TRANSA, // transposition of A
    PARAM_TRANSB, // transposition of B
    PARAM_M,      // M dimension
    PARAM_N,      // N dimension
    PARAM_K,      // K dimension
    PARAM_PADA,   // padding of A
    PARAM_PADB,   // padding of B
    PARAM_PADC,   // padding of C

    //------------------------------------------------------
    // output parameters
    //------------------------------------------------------
    PARAM_SUCCESS, // success indicator
    PARAM_ERROR,   // numerical error
    PARAM_TIME,    // time to solution
    PARAM_GFLOPS,  // GFLOPS rate

    //------------------------------------------------------
    // Keep at the end!
    //------------------------------------------------------
    PARAM_SIZEOF   // size of parameter array
} param_label_t;

//==============================================================================
// parameter descriptions
//==============================================================================
static const char *ParamUsage[][2] = {
    {"--iter=", "number of iterations per set of parameters [default: 1]"},
    {"--outer=[y|n]", "outer product iteration [default: n]"},
    {"--test=[y|n]", "test the solution [default: y]"},
    {"--tol=", "tolerance [default: 50]"},
    {"--transa=[n|t|c]", "transposition of A [default: n]"},
    {"--transb=[n|t|c]", "transposition of B [default: n]"},
    {"--m=", "M dimension (number of rows) [default: 1000]"},
    {"--n=", "N dimension (number of columns) [default: 1000]"},
    {"--k=", "K dimension (number of rows or columns) [default: 1000]"},
    {"--pada=", "padding of A [default: 0]"},
    {"--padb=", "padding of B [default: 0]"},
    {"--padc=", "padding of C [default: 0]"}
};

//==============================================================================
// tester infrastructure
//==============================================================================
// parameter value type
typedef union {
    int i;          // integer
    char c;         // character
    double d;       // double precision
    char *s;        // string
} param_value_t;

// parameter type
typedef struct {
    int num;            // number of values for a parameter
    int pos;            // current position in the array
    int size;           // size of parameter values array
    param_value_t *val; // array of values for a parameter
} param_t;

// function declarations
void print_main_usage();
void print_routine_usage(char *name);
void print_usage(int label);
void test_routine(char *name, param_value_t param[]);
void time_routine(char *name, param_value_t pval[]);
void run_routine(char *name, param_value_t pval[], char *info);
void param_init(param_t param[]);
int param_read(int argc, char **argv, param_t param[]);
int param_starts_with(char *str, char *prefix);
void param_scan_int(char *str, param_t *param);
void param_scan_char(char *str, param_t *param);
void param_scan_double(char *str, param_t *param);
void param_add_int(int val, param_t *param);
void param_add_char(char cval, param_t *param);
void param_add_double(double dval, param_t *param);
int param_step_inner(param_t param[]);
int param_step_outer(param_t param[], int idx);
int param_snap(param_t param[], param_value_t value[]);

<<<<<<< HEAD
#include "test_s.h"
#include "test_d.h"
#include "test_c.h"
#include "test_z.h"
=======
//==============================================================================
// testing routines
//==============================================================================
void test_zgemm(param_value_t param[], char *info);
void test_zsymm(param_value_t param[], char *info);



//==============================================================================
// FLOPS counts
//==============================================================================
static double flops_zgemm(int m, int n, int k) { return 8.0*m*n*k; }
static double flops_cgemm(int m, int n, int k) { return 8.0*m*n*k; }
static double flops_dgemm(int m, int n, int k) { return 2.0*m*n*k; }
static double flops_sgemm(int m, int n, int k) { return 2.0*m*n*k; }
>>>>>>> dad3e72e

#endif // TEST_H<|MERGE_RESOLUTION|>--- conflicted
+++ resolved
@@ -117,17 +117,10 @@
 int param_step_outer(param_t param[], int idx);
 int param_snap(param_t param[], param_value_t value[]);
 
-<<<<<<< HEAD
 #include "test_s.h"
 #include "test_d.h"
 #include "test_c.h"
 #include "test_z.h"
-=======
-//==============================================================================
-// testing routines
-//==============================================================================
-void test_zgemm(param_value_t param[], char *info);
-void test_zsymm(param_value_t param[], char *info);
 
 
 
@@ -138,6 +131,5 @@
 static double flops_cgemm(int m, int n, int k) { return 8.0*m*n*k; }
 static double flops_dgemm(int m, int n, int k) { return 2.0*m*n*k; }
 static double flops_sgemm(int m, int n, int k) { return 2.0*m*n*k; }
->>>>>>> dad3e72e
 
 #endif // TEST_H