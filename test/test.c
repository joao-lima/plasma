/**
 *
 * @file test.c
 *
 *  PLASMA testing harness.
 *  PLASMA is a software package provided by Univ. of Tennessee,
 *  Univ. of Manchester, Univ. of California Berkeley and
 *  Univ. of Colorado Denver.
 *
 * @version 3.0.0
 * @author Jakub Kurzak
 * @author Samuel D. Relton
 * @date 2016-05-17
 *
 **/
#include "test.h"

#include <assert.h>
#include <stdio.h>
#include <stdlib.h>
#include <string.h>

#include "plasma.h"

/***************************************************************************//**
 *
 * @brief Tests and times a PLASMA routine.
 *        Prints usage information when ran without options.
 *
 * @param[in] argc
 * @param[in] argv
 *
 * @retval EXIT_SUCCESS - correct invocation
 * @retval EXIT_FAILURE - incorrect invocation
 * @retval > 0 - number of tests that failed
 *
 ******************************************************************************/
int main(int argc, char **argv)
{
    if (argc == 1 ||
        strcmp(argv[1], "-h") == 0 ||
        strcmp(argv[1], "--help") == 0) {
        print_main_usage();
        return EXIT_SUCCESS;
    }

    const char* routine = argv[1];

    param_t param[PARAM_SIZEOF];      // set of parameters
    param_value_t pval[PARAM_SIZEOF]; // snapshot of values

    param_init(param);
    int iter = param_read(argc, argv, param);
    int outer = param[PARAM_OUTER].val[0].c == 'y';
    int test = param[PARAM_TEST].val[0].c == 'y';
    int err = 0;

    // Print labels.
    if (test)
        test_routine(routine, NULL);
    else
        time_routine(routine, NULL);

    PLASMA_Init();
    PLASMA_Set(PLASMA_TILE_SIZE, param[PARAM_NB].val[0].i);
    if (outer) {
        // outer product iteration
        do {
            param_snap(param, pval);
            for (int i = 0; i < iter; i++) {
                if (test)
                    err += test_routine(routine, pval);
                else
                    time_routine(routine, pval);
            }
            if (iter > 1) {
                printf("\n");
            }
        }
        while (param_step_outer(param, 0));
    }
    else {
        // inner product iteration
        do {
            param_snap(param, pval);
            for (int i = 0; i < iter; i++) {
                if (test)
                    err += test_routine(routine, pval);
                else
                    time_routine(routine, pval);
            }
            if (iter > 1) {
                printf("\n");
            }
        }
        while (param_step_inner(param));
    }
    PLASMA_Finalize();
    printf("\n");
    return err;
}

/***************************************************************************//**
 *
 * @brief Prints generic usage information.
 *
 ******************************************************************************/
void print_main_usage()
{
    printf("Usage:\n"
           "\ttest [-h|--help]\n"
           "\ttest routine [-h|--help]\n"
           "\ttest routine [parameter1, parameter2, ...]\n");
}

/***************************************************************************//**
 *
 * @brief Prints routine-specific usage information.
 *
 * @param[in] name - routine name
 *
 ******************************************************************************/
void print_routine_usage(const char *name)
{
    printf("Usage:\n"
           "\ttest %s [-h|--help]\n"
           "\ttest %s (parameter1, parameter2, ...)\n\n"
           "Options:\n"
           "\t%*sshow this screen\n",
           name, name,
           DescriptionIndent, "-h --help");
    print_usage(PARAM_ITER);
    print_usage(PARAM_OUTER);
    print_usage(PARAM_TEST);
    print_usage(PARAM_TOL);
    print_usage(PARAM_NB);

    printf("\n");
    run_routine(name, NULL, NULL);
}

/***************************************************************************//**
 *
 * @brief Prints usage information for a specific command line option.
 *
 * @param[in] label - command line option label
 *
 ******************************************************************************/
void print_usage(int label)
{
    printf("\t%*s%s\n",
        DescriptionIndent,
        ParamUsage[label][0],
        ParamUsage[label][1]);
}

/***************************************************************************//**
 *
 * @brief Tests a routine for a set of parameter values.
 *        Performs testing and timing.
 *        If pval is NULL, prints column labels.
 *        Otherwise, prints column values.
 *
 * @param[in]    name - routine name
 * @param[inout] pval - array of parameter values
 *
 * @retval 1 - failure
 * @retval 0 - success
 *
 ******************************************************************************/
int test_routine(const char *name, param_value_t pval[])
{
    char info[InfoLen];
    run_routine(name, pval, info);

    if (pval == NULL) {
        printf("\n");
        printf("%*s %*s %s %*s %*s\n",
            InfoSpacing, "Seconds",
            InfoSpacing, "GFLOPS",
            info,
            InfoSpacing, "Error",
            InfoSpacing, "Status");
        printf("\n");
        return 0;
    }
    else {
        printf("%*.4lf %*.4lf %s %*.2le %*s\n",
            InfoSpacing, pval[PARAM_TIME].d,
            InfoSpacing, pval[PARAM_GFLOPS].d,
            info,
            InfoSpacing, pval[PARAM_ERROR].d,
            InfoSpacing, pval[PARAM_SUCCESS].i ? "pass" : "FAILED");
        return (pval[PARAM_SUCCESS].i == 0);
    }
}

/***************************************************************************//**
 *
 * @brief Times a routine for a set of parameter values.
 *        Times the routine only, does not test it.
 *        If pval is NULL, prints column labels.
 *        Otherwise, prints column values.
 *
 * @param[in]    name - routine name
 * @param[inout] pval - array of parameter values
 *
 ******************************************************************************/
void time_routine(const char *name, param_value_t pval[])
{
    char info[InfoLen];
    run_routine(name, pval, info);

    if (pval == NULL) {
        printf("\n");
        printf("%*s %*s %s\n",
            InfoSpacing, "Seconds",
            InfoSpacing, "GFLOPS",
            info);
        printf("\n");
    }
    else {
        printf("%*.4lf %*.4lf %s\n",
            InfoSpacing, pval[PARAM_TIME].d,
            InfoSpacing, pval[PARAM_GFLOPS].d,
            info);
    }
}

/***************************************************************************//**
 *
 * @brief Invokes a specific routine.
 *
 * @param[in]    name - routine name
 * @param[inout] pval - array of parameter values
 * @param[out]   info - string of column labels or column values; length InfoLen
 *
 ******************************************************************************/
void run_routine(const char *name, param_value_t pval[], char *info)
{
    // -----
    if      (strcmp(name, "zgemm") == 0)
        test_zgemm(pval, info);
    else if (strcmp(name, "dgemm") == 0)
        test_dgemm(pval, info);
    else if (strcmp(name, "cgemm") == 0)
        test_cgemm(pval, info);
    else if (strcmp(name, "sgemm") == 0)
        test_sgemm(pval, info);
    
    // -----
    else if (strcmp(name, "zsyrk") == 0)
        test_zsyrk(pval, info);
    else if (strcmp(name, "dsyrk") == 0)
        test_dsyrk(pval, info);
    else if (strcmp(name, "csyrk") == 0)
        test_csyrk(pval, info);
    else if (strcmp(name, "ssyrk") == 0)
        test_ssyrk(pval, info);
    
    // -----
    else if (strcmp(name, "zherk") == 0)
        test_zherk(pval, info);
    else if (strcmp(name, "cherk") == 0)
        test_cherk(pval, info);

    // -----
    else if (strcmp(name, "zsymm") == 0)
        test_zsymm(pval, info);
    else if (strcmp(name, "dsymm") == 0)
        test_dsymm(pval, info);
    else if (strcmp(name, "csymm") == 0)
        test_csymm(pval, info);
    else if (strcmp(name, "ssymm") == 0)
        test_ssymm(pval, info);

    else if (strcmp(name, "zhemm") == 0)
        test_zhemm(pval, info);
    else if (strcmp(name, "chemm") == 0)
        test_chemm(pval, info);
    // -----
    else {
        printf("unknown routine: %s\n", name);
        exit(EXIT_FAILURE);
    }
}

/***************************************************************************//**
 *
 * @brief Creates an empty array of parameter iterators.
 *
 * @param[out] param - array of parameter iterators.
 *
 ******************************************************************************/
void param_init(param_t param[])
{
    for (int i = 0; i < PARAM_SIZEOF; i++) {
        param[i].num = 0;
        param[i].pos = 0;
        param[i].val =
            (param_value_t*)malloc(InitValArraySize*sizeof(param_value_t));
        assert(param[i].val != NULL);
        param[i].size = InitValArraySize;
    }
}

/***************************************************************************//**
 *
 * @brief Initializes an array of parameter iterators
 *        according to command lineoptions.
 *        Assumes argv[1] is function name; parses argv[2:argc-1].
 *
 * @param[in]    argc
 * @param[in]    argv
 * @param[inout] param - array of parameter iterators
 *
 * @retval iter
 *
 ******************************************************************************/
int param_read(int argc, char **argv, param_t param[])
{
    int err = 0;
    int iter = 1;
    const char* routine = argv[1];

    //================================================================
    // Initialize parameters from the command line.
    //================================================================
    for (int i = 2; i < argc && argv[i]; i++) {

        //--------------------------------------------------
        // Scan character parameters.
        //--------------------------------------------------
        if (param_starts_with(argv[i], "--outer="))
            err = param_scan_char(strchr(argv[i], '=')+1, &param[PARAM_OUTER]);
        else if (param_starts_with(argv[i], "--test="))
            err = param_scan_char(strchr(argv[i], '=')+1, &param[PARAM_TEST]);

        else if (param_starts_with(argv[i], "--trans="))
            err = param_scan_char(strchr(argv[i], '=')+1, &param[PARAM_TRANS]);
        else if (param_starts_with(argv[i], "--transa="))
            err = param_scan_char(strchr(argv[i], '=')+1, &param[PARAM_TRANSA]);
        else if (param_starts_with(argv[i], "--transb="))
            err = param_scan_char(strchr(argv[i], '=')+1, &param[PARAM_TRANSB]);
        else if (param_starts_with(argv[i], "--uplo="))
            err = param_scan_char(strchr(argv[i], '=')+1, &param[PARAM_UPLO]);

        //--------------------------------------------------
        // Scan integer parameters.
        //--------------------------------------------------
        else if (param_starts_with(argv[i], "--iter="))
            iter = strtol(strchr(argv[i], '=')+1, NULL, 10);

        else if (param_starts_with(argv[i], "--m="))
            err = param_scan_int(strchr(argv[i], '=')+1, &param[PARAM_M]);
        else if (param_starts_with(argv[i], "--n="))
            err = param_scan_int(strchr(argv[i], '=')+1, &param[PARAM_N]);
        else if (param_starts_with(argv[i], "--k="))
            err = param_scan_int(strchr(argv[i], '=')+1, &param[PARAM_K]);

        else if (param_starts_with(argv[i], "--nb="))
            err = param_scan_int(strchr(argv[i], '=')+1, &param[PARAM_NB]);

        else if (param_starts_with(argv[i], "--pada="))
            err = param_scan_int(strchr(argv[i], '=')+1, &param[PARAM_PADA]);
        else if (param_starts_with(argv[i], "--padb="))
            err = param_scan_int(strchr(argv[i], '=')+1, &param[PARAM_PADB]);
        else if (param_starts_with(argv[i], "--padc="))
            err = param_scan_int(strchr(argv[i], '=')+1, &param[PARAM_PADC]);

        //--------------------------------------------------
        // Scan double precision parameters.
        //--------------------------------------------------
        else if (param_starts_with(argv[i], "--tol="))
            err = param_scan_double(strchr(argv[i], '=')+1, &param[PARAM_TOL]);

        //--------------------------------------------------
        // Scan complex parameters.
        //--------------------------------------------------
        else if (param_starts_with(argv[i], "--alpha="))
            err = param_scan_complex(strchr(argv[i], '=')+1, &param[PARAM_ALPHA]);
        else if (param_starts_with(argv[i], "--beta="))
            err = param_scan_complex(strchr(argv[i], '=')+1, &param[PARAM_BETA]);

        //--------------------------------------------------
        // Handle help and errors.
        //--------------------------------------------------
        else if (strcmp(argv[i], "-h") == 0 ||
                 strcmp(argv[i], "--help") == 0) {
            print_routine_usage(routine);
            exit(EXIT_SUCCESS);
        }
        else {
            printf("unknown argument: %s\n", argv[i]);
            exit(EXIT_FAILURE);
        }

        if (err) {
            printf("error scanning argument: %s\n", argv[i]);
            exit(EXIT_FAILURE);
        }
    }

    //================================================================
    // Set default values for uninitialized parameters.
    //================================================================

    //--------------------------------------------------
    // Set character parameters.
    //--------------------------------------------------
    if (param[PARAM_OUTER].num == 0)
        param_add_char('n', &param[PARAM_OUTER]);
    if (param[PARAM_TEST].num == 0)
        param_add_char('y', &param[PARAM_TEST]);
    if (param[PARAM_TRANS].num == 0)
        param_add_char('n', &param[PARAM_TRANS]);
    if (param[PARAM_TRANSA].num == 0)
        param_add_char('n', &param[PARAM_TRANSA]);
    if (param[PARAM_TRANSB].num == 0)
        param_add_char('n', &param[PARAM_TRANSB]);
<<<<<<< HEAD
    if (param[PARAM_UPLO].num == 0)
        param_add_char('l', &param[PARAM_UPLO]);
=======
	if (param[PARAM_SIDE].num == 0)
		param_add_char('l', &param[PARAM_SIDE]);
	if (param[PARAM_UPLO].num == 0)
		param_add_char('l', &param[PARAM_UPLO]);
>>>>>>> 6140ad17

    //--------------------------------------------------
    // Set integer parameters.
    //--------------------------------------------------
    if (param[PARAM_M].num == 0)
        param_add_int(1000, &param[PARAM_M]);
    if (param[PARAM_N].num == 0)
        param_add_int(1000, &param[PARAM_N]);
    if (param[PARAM_K].num == 0)
        param_add_int(1000, &param[PARAM_K]);

    if (param[PARAM_NB].num == 0)
        param_add_int(256, &param[PARAM_NB]);

    if (param[PARAM_PADA].num == 0)
        param_add_int(0, &param[PARAM_PADA]);
    if (param[PARAM_PADB].num == 0)
        param_add_int(0, &param[PARAM_PADB]);
    if (param[PARAM_PADC].num == 0)
        param_add_int(0, &param[PARAM_PADC]);

    //--------------------------------------------------
    // Set double precision parameters.
    //--------------------------------------------------
    if (param[PARAM_TOL].num == 0)
        param_add_double(50.0, &param[PARAM_TOL]);

    //--------------------------------------------------
    // Set complex parameters.
    //--------------------------------------------------
    if (param[PARAM_ALPHA].num == 0) {
        PLASMA_Complex64_t z = 1.2345 + 2.3456*_Complex_I;
        param_add_complex(z, &param[PARAM_ALPHA]);
    }
    if (param[PARAM_BETA].num == 0) {
        PLASMA_Complex64_t z = 6.7890 + 7.8901*_Complex_I;
        param_add_double(z, &param[PARAM_BETA]);
    }

    return iter;
}

/***************************************************************************//**
 *
 * @brief Checks if a string starts with a specific prefix.
 *
 * @param[in] str
 * @param[in] prefix
 *
 * @retval 1 - match
 * @retval 0 - no match
 *
 ******************************************************************************/
int param_starts_with(const char *str, const char *prefix)
{
    size_t n = strlen(prefix);
    if (strncmp(str, prefix, n))
        return 0;
    return 1;
}

/***************************************************************************//**
 *
 * @brief Scans a list of integers or ranges (start:end:step).
 *        Adds the value(s) to a parameter iterator.
 *
 * @param[in]    str   - string containin an integer
 * @param[inout] param - parameter iterator
 *
 * @retval 1 - failure
 * @retval 0 - success
 *
 ******************************************************************************/
int param_scan_int(const char *str, param_t *param)
{
    char *endptr;
    do {
        long start = strtol(str, &endptr, 10);
        if (endptr == str) {
            return 1;
        }
        if (*endptr == ':') {
            str = endptr+1;
            long stop = strtol(str, &endptr, 10);
            if (endptr == str || *endptr != ':') {
                return 1;
            }

            str = endptr+1;
            long step = strtol(str, &endptr, 10);
            if (endptr == str || step <= 0) {
                return 1;
            }

            for (int i = start; i <= stop; i += step) {
                param_add_int(i, param);
            }
        }
        else {
            param_add_int(start, param);
        }
        str = endptr+1;
    }
    while (*endptr != '\0');
    return 0;
}

/***************************************************************************//**
 *
 * @brief Scans a list of characters.
 *        Adds the value(s) to a parameter iterator.
 *
 * @param[in]    str   - string containing a single character
 * @param[inout] param - parameter iterator
 *
 * @retval 1 - failure
 * @retval 0 - success
 *
 ******************************************************************************/
int param_scan_char(const char *str, param_t *param)
{
    const char *endptr;
    do {
        if (*str == '\0') {
            return 1;
        }
        param_add_char(*str, param);
        endptr = str+1;
        str = endptr+1;
    }
    while (*endptr != '\0');
    return 0;
}

/***************************************************************************//**
 *
 * @brief Scans a list of double precision numbers or ranges (start:end:step).
 *        Adds the value(s) to a parameter iterator.
 *
 * @param[in]    str   - string containing a double precision number
 * @param[inout] param - parameter iterator
 *
 * @retval 1 - failure
 * @retval 0 - success
 *
 ******************************************************************************/
int param_scan_double(const char *str, param_t *param)
{
    char *endptr;
    do {
        double start = strtod(str, &endptr);
        if (endptr == str) {
            return 1;
        }
        if (*endptr == ':') {
            str = endptr+1;
            double stop = strtod(str, &endptr);
            if (endptr == str || *endptr != ':') {
                return 1;
            }

            str = endptr+1;
            double step = strtod(str, &endptr);
            if (endptr == str || step <= 0) {
                return 1;
            }

            // add fraction of step to allow for rounding error
            for (double d = start; d <= stop + step/10.; d += step) {
                param_add_double(d, param);
            }
        }
        else {
            param_add_double(start, param);
        }
        str = endptr+1;
    }
    while (*endptr != '\0');
    return 0;
}

/***************************************************************************//**
 *
 * @brief Scans a list of complex numbers in format: 1.23 or 1.23+2.45i. (No ranges.)
 *        Adds the value(s) to a parameter iterator.
 *
 * @param[in]    str   - string containing a double precision number
 * @param[inout] param - parameter iterator
 *
 * @retval 1 - failure
 * @retval 0 - success
 *
 ******************************************************************************/
int param_scan_complex(const char *str, param_t *param)
{
    char *endptr;
    do {
        double re = strtod(str, &endptr);
        double im = 0.0;
        if (endptr == str) {
            return 1;
        }
        if (*endptr == '+') {
            str = endptr+1;
            im = strtod(str, &endptr);
            if (endptr == str || *endptr != 'i') {
                return 1;
            }
            endptr += 1;  // skip 'i'
        }
        PLASMA_Complex64_t z = re + im*_Complex_I;
        param_add_complex(z, param);
        str = endptr+1;
    }
    while (*endptr != '\0');
    return 0;
}

/***************************************************************************//**
 *
 * @brief Adds an integer to a parameter iterator.
 *
 * @param[in]    ival  - integer
 * @param[inout] param - parameter iterator
 *
 ******************************************************************************/
void param_add_int(int ival, param_t *param)
{
    param->val[param->num].i = ival;
    param->num++;
    if (param->num == param->size) {
        param->size *= 2;
        param->val = (param_value_t*) realloc(
            param->val, param->size*sizeof(param_value_t));
        assert(param->val != NULL);
    }
}

/***************************************************************************//**
 *
 * @brief Adds a character to a parameter iterator.
 *
 * @param[in]    cval  - character
 * @param[inout] param - parameter iterator
 *
 ******************************************************************************/
void param_add_char(char cval, param_t *param)
{
    param->val[param->num].c = cval;
    param->num++;
    if (param->num == param->size) {
        param->size *= 2;
        param->val = (param_value_t*) realloc(
            param->val, param->size*sizeof(param_value_t));
        assert(param->val != NULL);
    }
}

/***************************************************************************//**
 *
 * @brief Adds a double precision number to a parameter iterator.
 *
 * @param[in]    dval  - double precision value
 * @param[inout] param - parameter iterator
 *
 ******************************************************************************/
void param_add_double(double dval, param_t *param)
{
    param->val[param->num].d = dval;
    param->num++;
    if (param->num == param->size) {
        param->size *= 2;
        param->val = (param_value_t*) realloc(
            param->val, param->size*sizeof(param_value_t));
        assert(param->val != NULL);
    }
}

/***************************************************************************//**
 *
 * @brief Adds a complex number to a parameter iterator.
 *
 * @param[in]    zval  - complex value
 * @param[inout] param - parameter iterator
 *
 ******************************************************************************/
void param_add_complex(PLASMA_Complex64_t zval, param_t *param)
{
    param->val[param->num].z = zval;
    param->num++;
    if (param->num == param->size) {
        param->size *= 2;
        param->val = (param_value_t*) realloc(
            param->val, param->size*sizeof(param_value_t));
        assert(param->val != NULL);
    }
}

/***************************************************************************//**
 *
 * @brief Steps through an array of parameter iterators
 *        (inner product evaluation).
 *        Advances all iterators at the same time.
 *        Iterators that exhausted their range return the last value.
 *
 * @param[inout] param - array of parameter iterators
 *
 * @retval 1 - more iterations
 * @retval 0 - no more iterations
 *
 ******************************************************************************/
int param_step_inner(param_t param[])
{
    int finished = 1;
    for (int i = 0; i < PARAM_SIZEOF; i++) {
        if (param[i].pos < param[i].num-1) {
            param[i].pos++;
            finished = 0;
        }
    }
    return ! finished;
}

/***************************************************************************//**
 *
 * @brief Steps through an array of parameter iterators
 *        (outer product evaluation).
 *        Advances one iterator at a time.
 *
 * @param[inout] param - array of parameter iterators
 *
 * @retval 1 - more iterations
 * @retval 0 - no more iterations
 *
 ******************************************************************************/
int param_step_outer(param_t param[], int idx)
{
    while (param[idx].num == 0) {
        if (++idx == PARAM_SIZEOF) {
            return 0;
        }
    }

    if (++param[idx].pos == param[idx].num) {
        param[idx].pos = 0;
        return param_step_outer(param, idx+1);
    }
    return 1;
}

/***************************************************************************//**
 *
 * @brief Copies a snapshot of the current iteration of param iterators to pval.
 *
 * @param[in]  param - array of parameter iterators
 * @param[out] pval  - array of parameter values
 *
 ******************************************************************************/
int param_snap(param_t param[], param_value_t pval[])
{
    for (int i = 0; i < PARAM_SIZEOF; i++) {
        pval[i] = param[i].val[param[i].pos];
    }
    return 0;
}<|MERGE_RESOLUTION|>--- conflicted
+++ resolved
@@ -247,22 +247,6 @@
         test_cgemm(pval, info);
     else if (strcmp(name, "sgemm") == 0)
         test_sgemm(pval, info);
-    
-    // -----
-    else if (strcmp(name, "zsyrk") == 0)
-        test_zsyrk(pval, info);
-    else if (strcmp(name, "dsyrk") == 0)
-        test_dsyrk(pval, info);
-    else if (strcmp(name, "csyrk") == 0)
-        test_csyrk(pval, info);
-    else if (strcmp(name, "ssyrk") == 0)
-        test_ssyrk(pval, info);
-    
-    // -----
-    else if (strcmp(name, "zherk") == 0)
-        test_zherk(pval, info);
-    else if (strcmp(name, "cherk") == 0)
-        test_cherk(pval, info);
 
     // -----
     else if (strcmp(name, "zsymm") == 0)
@@ -336,14 +320,10 @@
         else if (param_starts_with(argv[i], "--test="))
             err = param_scan_char(strchr(argv[i], '=')+1, &param[PARAM_TEST]);
 
-        else if (param_starts_with(argv[i], "--trans="))
-            err = param_scan_char(strchr(argv[i], '=')+1, &param[PARAM_TRANS]);
         else if (param_starts_with(argv[i], "--transa="))
             err = param_scan_char(strchr(argv[i], '=')+1, &param[PARAM_TRANSA]);
         else if (param_starts_with(argv[i], "--transb="))
             err = param_scan_char(strchr(argv[i], '=')+1, &param[PARAM_TRANSB]);
-        else if (param_starts_with(argv[i], "--uplo="))
-            err = param_scan_char(strchr(argv[i], '=')+1, &param[PARAM_UPLO]);
 
         //--------------------------------------------------
         // Scan integer parameters.
@@ -412,21 +392,15 @@
         param_add_char('n', &param[PARAM_OUTER]);
     if (param[PARAM_TEST].num == 0)
         param_add_char('y', &param[PARAM_TEST]);
-    if (param[PARAM_TRANS].num == 0)
-        param_add_char('n', &param[PARAM_TRANS]);
+
     if (param[PARAM_TRANSA].num == 0)
         param_add_char('n', &param[PARAM_TRANSA]);
     if (param[PARAM_TRANSB].num == 0)
         param_add_char('n', &param[PARAM_TRANSB]);
-<<<<<<< HEAD
-    if (param[PARAM_UPLO].num == 0)
-        param_add_char('l', &param[PARAM_UPLO]);
-=======
 	if (param[PARAM_SIDE].num == 0)
 		param_add_char('l', &param[PARAM_SIDE]);
 	if (param[PARAM_UPLO].num == 0)
 		param_add_char('l', &param[PARAM_UPLO]);
->>>>>>> 6140ad17
 
     //--------------------------------------------------
     // Set integer parameters.
