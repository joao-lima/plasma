/**
 *
 * @file
 *
 *  PLASMA is a software package provided by:
 *  University of Tennessee, US,
 *  University of Manchester, UK.
 *
 **/
#include "test.h"
#include "plasma.h"

#include <assert.h>
#include <stdio.h>
#include <stdlib.h>
#include <string.h>

/***************************************************************************//**
 *
 * @brief Tests and times a PLASMA routine.
 *        Prints usage information when ran without options.
 *
 * @param[in] argc
 * @param[in] argv
 *
 * @retval EXIT_SUCCESS - correct invocation
 * @retval EXIT_FAILURE - incorrect invocation
 * @retval > 0 - number of tests that failed
 *
 ******************************************************************************/
int main(int argc, char **argv)
{
    if (argc == 1 ||
        strcmp(argv[1], "-h") == 0 ||
        strcmp(argv[1], "--help") == 0) {

        print_main_usage();
        return EXIT_SUCCESS;
    }

    const char *routine = argv[1];

    // Ensure that ParamUsage has an entry for every param_label_t value.
    assert(PARAM_SIZEOF == sizeof(ParamUsage)/(2*sizeof(char*)));

    param_t param[PARAM_SIZEOF];      // set of parameters
    param_value_t pval[PARAM_SIZEOF]; // snapshot of values

    param_init(param);
    int iter = param_read(argc, argv, param);
    int outer = param[PARAM_OUTER].val[0].c == 'y';
    int test = param[PARAM_TEST].val[0].c == 'y';
    int err = 0;

    // Print labels.
    test_routine(test, routine, NULL);

    PLASMA_Init();
    if (outer) {
        // outer product iteration
        do {
            param_snap(param, pval);
            for (int i = 0; i < iter; i++) {
                err += test_routine(test, routine, pval);
            }
            if (iter > 1) {
                printf("\n");
            }
        }
        while (param_step_outer(param, 0));
    }
    else {
        // inner product iteration
        do {
            param_snap(param, pval);
            for (int i = 0; i < iter; i++) {
                err += test_routine(test, routine, pval);
            }
            if (iter > 1) {
                printf("\n");
            }
        }
        while (param_step_inner(param));
    }
    PLASMA_Finalize();
    printf("\n");
    return err;
}

/***************************************************************************//**
 *
 * @brief Prints generic usage information.
 *
 ******************************************************************************/
void print_main_usage()
{
    printf("Usage:\n"
           "\ttest [-h|--help]\n"
           "\ttest routine [-h|--help]\n"
           "\ttest routine [parameter1, parameter2, ...]\n");
}

/***************************************************************************//**
 *
 * @brief Prints routine-specific usage information.
 *
 * @param[in] name - routine name
 *
 ******************************************************************************/
void print_routine_usage(const char *name)
{
    printf("Usage:\n"
           "\ttest %s [-h|--help]\n"
           "\ttest %s (parameter1, parameter2, ...)\n\n"
           "Options:\n"
           "\t%*sshow this screen\n",
           name, name,
           DescriptionIndent, "-h --help");
    print_usage(PARAM_ITER);
    print_usage(PARAM_OUTER);
    print_usage(PARAM_TEST);
    print_usage(PARAM_TOL);

    printf("\n");
    run_routine(name, NULL, NULL);
}

/***************************************************************************//**
 *
 * @brief Prints usage information for a specific command line option.
 *
 * @param[in] label - command line option label
 *
 ******************************************************************************/
void print_usage(int label)
{
    printf("\t%*s%s\n",
        DescriptionIndent,
        ParamUsage[label][0],
        ParamUsage[label][1]);
}

/***************************************************************************//**
 *
 * @brief Tests a routine for a set of parameter values.
 *        Performs testing and timing.
 *        If pval is NULL, prints column labels.
 *        Otherwise, runs routine and prints column values.
 *
 * @param[in]    test - if true, tests routine, else only times routine
 * @param[in]    name - routine name
 * @param[inout] pval - array of parameter values
 *
 * @retval 1 - failure
 * @retval 0 - success
 *
 ******************************************************************************/
int test_routine(int test, const char *name, param_value_t pval[])
{
    char info[InfoLen];
    run_routine(name, pval, info);

    if (pval == NULL) {
        printf("\n");
        printf("%*s %*s %s %*s %*s\n",
            InfoSpacing, "Seconds",
            InfoSpacing, "GFLOPS",
                         info,
            InfoSpacing, "Error",
            InfoSpacing, "Status");
        printf("\n");
        return 0;
    }
    else if (test) {
        printf("%*.4lf %*.4lf %s %*.2le %*s\n",
            InfoSpacing, pval[PARAM_TIME].d,
            InfoSpacing, pval[PARAM_GFLOPS].d,
                         info,
            InfoSpacing, pval[PARAM_ERROR].d,
            InfoSpacing, pval[PARAM_SUCCESS].i ? "pass" : "FAILED");
        return (pval[PARAM_SUCCESS].i == 0);
    }
    else {
        printf("%*.4lf %*.4lf %s %*s %*s\n",
            InfoSpacing, pval[PARAM_TIME].d,
            InfoSpacing, pval[PARAM_GFLOPS].d,
                         info,
            InfoSpacing, "---",
            InfoSpacing, "---");
        return 0;
    }
}

/***************************************************************************//**
 *
 * @brief Invokes a specific routine.
 *
 * @param[in]    name - routine name
 * @param[inout] pval - array of parameter values
 * @param[out]   info - string of column labels or column values; length InfoLen
 *
 ******************************************************************************/
void run_routine(const char *name, param_value_t pval[], char *info)
{

    if      (strcmp(name, "zgelqf") == 0)
        test_zgelqf(pval, info);
    else if (strcmp(name, "dgelqf") == 0)
        test_dgelqf(pval, info);
    else if (strcmp(name, "cgelqf") == 0)
        test_cgelqf(pval, info);
    else if (strcmp(name, "sgelqf") == 0)
        test_sgelqf(pval, info);

    else if (strcmp(name, "zgelqs") == 0)
        test_zgelqs(pval, info);
    else if (strcmp(name, "dgelqs") == 0)
        test_dgelqs(pval, info);
    else if (strcmp(name, "cgelqs") == 0)
        test_cgelqs(pval, info);
    else if (strcmp(name, "sgelqs") == 0)
        test_sgelqs(pval, info);

    else if (strcmp(name, "zgels") == 0)
        test_zgels(pval, info);
    else if (strcmp(name, "dgels") == 0)
        test_dgels(pval, info);
    else if (strcmp(name, "cgels") == 0)
        test_cgels(pval, info);
    else if (strcmp(name, "sgels") == 0)
        test_sgels(pval, info);

    else if (strcmp(name, "zgemm") == 0)
        test_zgemm(pval, info);
    else if (strcmp(name, "dgemm") == 0)
        test_dgemm(pval, info);
    else if (strcmp(name, "cgemm") == 0)
        test_cgemm(pval, info);
    else if (strcmp(name, "sgemm") == 0)
        test_sgemm(pval, info);

    else if (strcmp(name, "zgeqrf") == 0)
        test_zgeqrf(pval, info);
    else if (strcmp(name, "dgeqrf") == 0)
        test_dgeqrf(pval, info);
    else if (strcmp(name, "cgeqrf") == 0)
        test_cgeqrf(pval, info);
    else if (strcmp(name, "sgeqrf") == 0)
        test_sgeqrf(pval, info);

    else if (strcmp(name, "zgeqrs") == 0)
        test_zgeqrs(pval, info);
    else if (strcmp(name, "dgeqrs") == 0)
        test_dgeqrs(pval, info);
    else if (strcmp(name, "cgeqrs") == 0)
        test_cgeqrs(pval, info);
    else if (strcmp(name, "sgeqrs") == 0)
        test_sgeqrs(pval, info);

    else if (strcmp(name, "zhemm") == 0)
        test_zherk(pval, info);
    else if (strcmp(name, "chemm") == 0)
        test_cherk(pval, info);

    else if (strcmp(name, "zher2k") == 0)
        test_zher2k(pval, info);
    else if (strcmp(name, "cher2k") == 0)
        test_cher2k(pval, info);

    else if (strcmp(name, "zherk") == 0)
        test_zherk(pval, info);
    else if (strcmp(name, "cherk") == 0)
        test_cherk(pval, info);

    else if (strcmp(name, "zpbsv") == 0)
        test_zpbsv(pval, info);
    else if (strcmp(name, "dpbsv") == 0)
        test_dpbsv(pval, info);
    else if (strcmp(name, "cpbsv") == 0)
        test_cpbsv(pval, info);
    else if (strcmp(name, "spbsv") == 0)
        test_spbsv(pval, info);

    else if (strcmp(name, "zpbtrf") == 0)
        test_zpbtrf(pval, info);
    else if (strcmp(name, "dpbtrf") == 0)
        test_dpbtrf(pval, info);
    else if (strcmp(name, "cpbtrf") == 0)
        test_cpbtrf(pval, info);
    else if (strcmp(name, "spbtrf") == 0)
        test_spbtrf(pval, info);

    else if (strcmp(name, "zposv") == 0)
        test_zpotrf(pval, info);
    else if (strcmp(name, "dposv") == 0)
        test_dpotrf(pval, info);
    else if (strcmp(name, "cposv") == 0)
        test_cpotrf(pval, info);
    else if (strcmp(name, "sposv") == 0)
        test_spotrf(pval, info);

    else if (strcmp(name, "zpotrf") == 0)
        test_zpotrf(pval, info);
    else if (strcmp(name, "dpotrf") == 0)
        test_dpotrf(pval, info);
    else if (strcmp(name, "cpotrf") == 0)
        test_cpotrf(pval, info);
    else if (strcmp(name, "spotrf") == 0)
        test_spotrf(pval, info);

    else if (strcmp(name, "zpotrs") == 0)
        test_zpotrf(pval, info);
    else if (strcmp(name, "dpotrs") == 0)
        test_dpotrf(pval, info);
    else if (strcmp(name, "cpotrs") == 0)
        test_cpotrf(pval, info);
    else if (strcmp(name, "spotrs") == 0)
        test_spotrf(pval, info);

    else if (strcmp(name, "zsymm") == 0)
        test_zsyrk(pval, info);
    else if (strcmp(name, "dsymm") == 0)
        test_dsyrk(pval, info);
    else if (strcmp(name, "csymm") == 0)
        test_csyrk(pval, info);
    else if (strcmp(name, "ssymm") == 0)
        test_ssyrk(pval, info);

    else if (strcmp(name, "zsyrk") == 0)
        test_zsyrk(pval, info);
    else if (strcmp(name, "dsyrk") == 0)
        test_dsyrk(pval, info);
    else if (strcmp(name, "csyrk") == 0)
        test_csyrk(pval, info);
    else if (strcmp(name, "ssyrk") == 0)
        test_ssyrk(pval, info);

    else if (strcmp(name, "zsyr2k") == 0)
        test_zsyr2k(pval, info);
    else if (strcmp(name, "dsyr2k") == 0)
        test_dsyr2k(pval, info);
    else if (strcmp(name, "csyr2k") == 0)
        test_csyr2k(pval, info);
    else if (strcmp(name, "ssyr2k") == 0)
        test_ssyr2k(pval, info);

    else if (strcmp(name, "ztradd") == 0)
        test_ztradd(pval, info);
    else if (strcmp(name, "dtradd") == 0)
        test_dtradd(pval, info);
    else if (strcmp(name, "ctradd") == 0)
        test_ctradd(pval, info);
    else if (strcmp(name, "stradd") == 0)
        test_stradd(pval, info);

    else if (strcmp(name, "ztrmm") == 0)
        test_ztrmm(pval, info);
    else if (strcmp(name, "dtrmm") == 0)
        test_dtrmm(pval, info);
    else if (strcmp(name, "ctrmm") == 0)
        test_ctrmm(pval, info);
    else if (strcmp(name, "strmm") == 0)
        test_strmm(pval, info);

    else if (strcmp(name, "ztrsm") == 0)
        test_ztrsm(pval, info);
    else if (strcmp(name, "dtrsm") == 0)
        test_dtrsm(pval, info);
    else if (strcmp(name, "ctrsm") == 0)
        test_ctrsm(pval, info);
    else if (strcmp(name, "strsm") == 0)
        test_strsm(pval, info);

<<<<<<< HEAD
    else if (strcmp(name, "ztrmm") == 0)
        test_ztrmm(pval, info);
    else if (strcmp(name, "dtrmm") == 0)
        test_dtrmm(pval, info);
    else if (strcmp(name, "ctrmm") == 0)
        test_ctrmm(pval, info);
    else if (strcmp(name, "strmm") == 0)
        test_strmm(pval, info);

    else if (strcmp(name, "zcposv") == 0)
        test_zcposv(pval, info);
//    else if (strcmp(name, "dsposv") == 0)
//        test_dsposv(pval, info);

=======
>>>>>>> 54befbac
    else {
        printf("unknown routine: %s\n", name);
        exit(EXIT_FAILURE);
    }
}

/***************************************************************************//**
 *
 * @brief Creates an empty array of parameter iterators.
 *
 * @param[out] param - array of parameter iterators.
 *
 ******************************************************************************/
void param_init(param_t param[])
{
    for (int i = 0; i < PARAM_SIZEOF; i++) {
        param[i].num = 0;
        param[i].pos = 0;
        param[i].val =
            (param_value_t*)malloc(InitValArraySize*sizeof(param_value_t));
        assert(param[i].val != NULL);
        param[i].size = InitValArraySize;
    }
}

/***************************************************************************//**
 *
 * @brief Initializes an array of parameter iterators
 *        according to command lineoptions.
 *        Assumes argv[1] is function name; parses argv[2:argc-1].
 *
 * @param[in]    argc
 * @param[in]    argv
 * @param[inout] param - array of parameter iterators
 *
 * @retval iter
 *
 ******************************************************************************/
int param_read(int argc, char **argv, param_t param[])
{
    int err = 0;
    int iter = 1;
    const char *routine = argv[1];

    //================================================================
    // Initialize parameters from the command line.
    //================================================================
    for (int i = 2; i < argc && argv[i]; i++) {
        //--------------------------------------------------
        // Scan character parameters.
        //--------------------------------------------------
        if (param_starts_with(argv[i], "--outer="))
            err = param_scan_char(strchr(argv[i], '=')+1, &param[PARAM_OUTER]);
        else if (param_starts_with(argv[i], "--test="))
            err = param_scan_char(strchr(argv[i], '=')+1, &param[PARAM_TEST]);

        else if (param_starts_with(argv[i], "--side="))
            err = param_scan_char(strchr(argv[i], '=')+1, &param[PARAM_SIDE]);

        else if (param_starts_with(argv[i], "--trans="))
            err = param_scan_char(strchr(argv[i], '=')+1, &param[PARAM_TRANS]);
        else if (param_starts_with(argv[i], "--transa="))
            err = param_scan_char(strchr(argv[i], '=')+1, &param[PARAM_TRANSA]);
        else if (param_starts_with(argv[i], "--transb="))
            err = param_scan_char(strchr(argv[i], '=')+1, &param[PARAM_TRANSB]);

        else if (param_starts_with(argv[i], "--uplo="))
            err = param_scan_char(strchr(argv[i], '=')+1, &param[PARAM_UPLO]);

        else if (param_starts_with(argv[i], "--diag="))
            err = param_scan_char(strchr(argv[i], '=')+1, &param[PARAM_DIAG]);

        //--------------------------------------------------
        // Scan integer parameters.
        //--------------------------------------------------
        else if (param_starts_with(argv[i], "--iter="))
            iter = strtol(strchr(argv[i], '=')+1, NULL, 10);

        else if (param_starts_with(argv[i], "--m="))
            err = param_scan_int(strchr(argv[i], '=')+1, &param[PARAM_M]);
        else if (param_starts_with(argv[i], "--n="))
            err = param_scan_int(strchr(argv[i], '=')+1, &param[PARAM_N]);
        else if (param_starts_with(argv[i], "--k="))
            err = param_scan_int(strchr(argv[i], '=')+1, &param[PARAM_K]);
        else if (param_starts_with(argv[i], "--kl="))
            err = param_scan_int(strchr(argv[i], '=')+1, &param[PARAM_KL]);
        else if (param_starts_with(argv[i], "--ku="))
            err = param_scan_int(strchr(argv[i], '=')+1, &param[PARAM_KU]);
        else if (param_starts_with(argv[i], "--nrhs="))
            err = param_scan_int(strchr(argv[i], '=')+1, &param[PARAM_NRHS]);

        else if (param_starts_with(argv[i], "--nb="))
            err = param_scan_int(strchr(argv[i], '=')+1, &param[PARAM_NB]);
        else if (param_starts_with(argv[i], "--ib="))
            err = param_scan_int(strchr(argv[i], '=')+1, &param[PARAM_IB]);

        else if (param_starts_with(argv[i], "--pada="))
            err = param_scan_int(strchr(argv[i], '=')+1, &param[PARAM_PADA]);
        else if (param_starts_with(argv[i], "--padb="))
            err = param_scan_int(strchr(argv[i], '=')+1, &param[PARAM_PADB]);
        else if (param_starts_with(argv[i], "--padc="))
            err = param_scan_int(strchr(argv[i], '=')+1, &param[PARAM_PADC]);

        //--------------------------------------------------
        // Scan double precision parameters.
        //--------------------------------------------------
        else if (param_starts_with(argv[i], "--tol="))
            err = param_scan_double(strchr(argv[i], '=')+1, &param[PARAM_TOL]);

        //--------------------------------------------------
        // Scan complex parameters.
        //--------------------------------------------------
        else if (param_starts_with(argv[i], "--alpha="))
            err = param_scan_complex(strchr(argv[i], '=')+1,
                                     &param[PARAM_ALPHA]);
        else if (param_starts_with(argv[i], "--beta="))
            err = param_scan_complex(strchr(argv[i], '=')+1,
                                     &param[PARAM_BETA]);

        //--------------------------------------------------
        // Handle help and errors.
        //--------------------------------------------------
        else if (strcmp(argv[i], "-h") == 0 ||
                 strcmp(argv[i], "--help") == 0) {
            print_routine_usage(routine);
            exit(EXIT_SUCCESS);
        }
        else {
            printf("unknown argument: %s\n", argv[i]);
            exit(EXIT_FAILURE);
        }

        if (err) {
            printf("error scanning argument: %s\n", argv[i]);
            exit(EXIT_FAILURE);
        }
    }

    //================================================================
    // Set default values for uninitialized parameters.
    //================================================================

    //--------------------------------------------------
    // Set character parameters.
    //--------------------------------------------------
    if (param[PARAM_OUTER].num == 0)
        param_add_char('n', &param[PARAM_OUTER]);
    if (param[PARAM_TEST].num == 0)
        param_add_char('y', &param[PARAM_TEST]);

    if (param[PARAM_SIDE].num == 0)
        param_add_char('l', &param[PARAM_SIDE]);
    if (param[PARAM_TRANS].num == 0)
        param_add_char('n', &param[PARAM_TRANS]);
    if (param[PARAM_TRANSA].num == 0)
        param_add_char('n', &param[PARAM_TRANSA]);
    if (param[PARAM_TRANSB].num == 0)
        param_add_char('n', &param[PARAM_TRANSB]);
    if (param[PARAM_UPLO].num == 0)
        param_add_char('l', &param[PARAM_UPLO]);
    if (param[PARAM_DIAG].num == 0)
        param_add_char('n', &param[PARAM_DIAG]);

    //--------------------------------------------------
    // Set integer parameters.
    //--------------------------------------------------
    if (param[PARAM_M].num == 0)
        param_add_int(1000, &param[PARAM_M]);
    if (param[PARAM_N].num == 0)
        param_add_int(1000, &param[PARAM_N]);
    if (param[PARAM_K].num == 0)
        param_add_int(1000, &param[PARAM_K]);
    if (param[PARAM_KL].num == 0)
        param_add_int(200, &param[PARAM_KL]);
    if (param[PARAM_KU].num == 0)
        param_add_int(200, &param[PARAM_KU]);
    if (param[PARAM_NRHS].num == 0)
        param_add_int(1000, &param[PARAM_NRHS]);

    if (param[PARAM_NB].num == 0)
        param_add_int(256, &param[PARAM_NB]);
    if (param[PARAM_IB].num == 0)
        param_add_int(64, &param[PARAM_IB]);

    if (param[PARAM_PADA].num == 0)
        param_add_int(0, &param[PARAM_PADA]);
    if (param[PARAM_PADB].num == 0)
        param_add_int(0, &param[PARAM_PADB]);
    if (param[PARAM_PADC].num == 0)
        param_add_int(0, &param[PARAM_PADC]);

    //--------------------------------------------------
    // Set double precision parameters.
    //--------------------------------------------------
    if (param[PARAM_TOL].num == 0)
        param_add_double(50.0, &param[PARAM_TOL]);

    //--------------------------------------------------
    // Set complex parameters.
    //--------------------------------------------------
    if (param[PARAM_ALPHA].num == 0) {
        PLASMA_Complex64_t z = 1.2345 + 2.3456*_Complex_I;
        param_add_complex(z, &param[PARAM_ALPHA]);
    }
    if (param[PARAM_BETA].num == 0) {
        PLASMA_Complex64_t z = 6.7890 + 7.8901*_Complex_I;
        param_add_complex(z, &param[PARAM_BETA]);
    }

    return iter;
}

/***************************************************************************//**
 *
 * @brief Checks if a string starts with a specific prefix.
 *
 * @param[in] str
 * @param[in] prefix
 *
 * @retval 1 - match
 * @retval 0 - no match
 *
 ******************************************************************************/
int param_starts_with(const char *str, const char *prefix)
{
    size_t n = strlen(prefix);
    if (strncmp(str, prefix, n))
        return 0;
    return 1;
}

/***************************************************************************//**
 *
 * @brief Scans a list of integers or ranges (start:end:step).
 *        Adds the value(s) to a parameter iterator.
 *
 * @param[in]    str   - string containin an integer
 * @param[inout] param - parameter iterator
 *
 * @retval 1 - failure
 * @retval 0 - success
 *
 ******************************************************************************/
int param_scan_int(const char *str, param_t *param)
{
    char *endptr;
    do {
        long start = strtol(str, &endptr, 10);
        if (endptr == str) {
            return 1;
        }
        if (*endptr == ':') {
            str = endptr+1;
            long stop = strtol(str, &endptr, 10);
            if (endptr == str || *endptr != ':') {
                return 1;
            }

            str = endptr+1;
            long step = strtol(str, &endptr, 10);
            if (endptr == str || step <= 0) {
                return 1;
            }

            for (int i = start; i <= stop; i += step) {
                param_add_int(i, param);
            }
        }
        else {
            param_add_int(start, param);
        }
        str = endptr+1;
    }
    while (*endptr != '\0');
    return 0;
}

/***************************************************************************//**
 *
 * @brief Scans a list of characters.
 *        Adds the value(s) to a parameter iterator.
 *
 * @param[in]    str   - string containing a single character
 * @param[inout] param - parameter iterator
 *
 * @retval 1 - failure
 * @retval 0 - success
 *
 ******************************************************************************/
int param_scan_char(const char *str, param_t *param)
{
    const char *endptr;
    do {
        if (*str == '\0') {
            return 1;
        }
        param_add_char(*str, param);
        endptr = str+1;
        str = endptr+1;
    }
    while (*endptr != '\0');
    return 0;
}

/***************************************************************************//**
 *
 * @brief Scans a list of double precision numbers or ranges (start:end:step).
 *        Adds the value(s) to a parameter iterator.
 *
 * @param[in]    str   - string containing a double precision number
 * @param[inout] param - parameter iterator
 *
 * @retval 1 - failure
 * @retval 0 - success
 *
 ******************************************************************************/
int param_scan_double(const char *str, param_t *param)
{
    char *endptr;
    do {
        double start = strtod(str, &endptr);
        if (endptr == str) {
            return 1;
        }
        if (*endptr == ':') {
            str = endptr+1;
            double stop = strtod(str, &endptr);
            if (endptr == str || *endptr != ':') {
                return 1;
            }

            str = endptr+1;
            double step = strtod(str, &endptr);
            if (endptr == str || step <= 0) {
                return 1;
            }

            // add fraction of step to allow for rounding error
            for (double d = start; d <= stop + step/10.; d += step) {
                param_add_double(d, param);
            }
        }
        else {
            param_add_double(start, param);
        }
        str = endptr+1;
    }
    while (*endptr != '\0');
    return 0;
}

/***************************************************************************//**
 *
 * @brief Scans a list of complex numbers in format: 1.23 or 1.23+2.45i.
 *        Adds the value to a parameter iterator. No ranges.
 *
 * @param[in]    str   - string containing a double precision number
 * @param[inout] param - parameter iterator
 *
 * @retval 1 - failure
 * @retval 0 - success
 *
 ******************************************************************************/
int param_scan_complex(const char *str, param_t *param)
{
    char *endptr;
    do {
        double re = strtod(str, &endptr);
        double im = 0.0;
        if (endptr == str) {
            return 1;
        }
        if (*endptr == '+') {
            str = endptr+1;
            im = strtod(str, &endptr);
            if (endptr == str || *endptr != 'i') {
                return 1;
            }
            endptr += 1;  // skip 'i'
        }
        PLASMA_Complex64_t z = re + im*_Complex_I;
        param_add_complex(z, param);
        str = endptr+1;
    }
    while (*endptr != '\0');
    return 0;
}

/***************************************************************************//**
 *
 * @brief Adds an integer to a parameter iterator.
 *
 * @param[in]    ival  - integer
 * @param[inout] param - parameter iterator
 *
 ******************************************************************************/
void param_add_int(int ival, param_t *param)
{
    param->val[param->num].i = ival;
    param->num++;
    if (param->num == param->size) {
        param->size *= 2;
        param->val = (param_value_t*) realloc(
            param->val, param->size*sizeof(param_value_t));
        assert(param->val != NULL);
    }
}

/***************************************************************************//**
 *
 * @brief Adds a character to a parameter iterator.
 *
 * @param[in]    cval  - character
 * @param[inout] param - parameter iterator
 *
 ******************************************************************************/
void param_add_char(char cval, param_t *param)
{
    param->val[param->num].c = cval;
    param->num++;
    if (param->num == param->size) {
        param->size *= 2;
        param->val = (param_value_t*) realloc(
            param->val, param->size*sizeof(param_value_t));
        assert(param->val != NULL);
    }
}

/***************************************************************************//**
 *
 * @brief Adds a double precision number to a parameter iterator.
 *
 * @param[in]    dval  - double precision value
 * @param[inout] param - parameter iterator
 *
 ******************************************************************************/
void param_add_double(double dval, param_t *param)
{
    param->val[param->num].d = dval;
    param->num++;
    if (param->num == param->size) {
        param->size *= 2;
        param->val = (param_value_t*) realloc(
            param->val, param->size*sizeof(param_value_t));
        assert(param->val != NULL);
    }
}

/***************************************************************************//**
 *
 * @brief Adds a complex number to a parameter iterator.
 *
 * @param[in]    zval  - complex value
 * @param[inout] param - parameter iterator
 *
 ******************************************************************************/
void param_add_complex(PLASMA_Complex64_t zval, param_t *param)
{
    param->val[param->num].z = zval;
    param->num++;
    if (param->num == param->size) {
        param->size *= 2;
        param->val = (param_value_t*) realloc(
            param->val, param->size*sizeof(param_value_t));
        assert(param->val != NULL);
    }
}

/***************************************************************************//**
 *
 * @brief Steps through an array of parameter iterators
 *        (inner product evaluation).
 *        Advances all iterators at the same time.
 *        Iterators that exhausted their range return the last value.
 *
 * @param[inout] param - array of parameter iterators
 *
 * @retval 1 - more iterations
 * @retval 0 - no more iterations
 *
 ******************************************************************************/
int param_step_inner(param_t param[])
{
    int finished = 1;
    for (int i = 0; i < PARAM_SIZEOF; i++) {
        if (param[i].pos < param[i].num-1) {
            param[i].pos++;
            finished = 0;
        }
    }
    return ! finished;
}

/***************************************************************************//**
 *
 * @brief Steps through an array of parameter iterators
 *        (outer product evaluation).
 *        Advances one iterator at a time.
 *
 * @param[inout] param - array of parameter iterators
 *
 * @retval 1 - more iterations
 * @retval 0 - no more iterations
 *
 ******************************************************************************/
int param_step_outer(param_t param[], int idx)
{
    while (param[idx].num == 0) {
        if (++idx == PARAM_SIZEOF) {
            return 0;
        }
    }

    if (++param[idx].pos == param[idx].num) {
        param[idx].pos = 0;
        return param_step_outer(param, idx+1);
    }
    return 1;
}

/***************************************************************************//**
 *
 * @brief Copies a snapshot of the current iteration of param iterators to pval.
 *
 * @param[in]  param - array of parameter iterators
 * @param[out] pval  - array of parameter values
 *
 ******************************************************************************/
int param_snap(param_t param[], param_value_t pval[])
{
    for (int i = 0; i < PARAM_SIZEOF; i++) {
        pval[i] = param[i].val[param[i].pos];
    }
    return 0;
}<|MERGE_RESOLUTION|>--- conflicted
+++ resolved
@@ -371,23 +371,11 @@
     else if (strcmp(name, "strsm") == 0)
         test_strsm(pval, info);
 
-<<<<<<< HEAD
-    else if (strcmp(name, "ztrmm") == 0)
-        test_ztrmm(pval, info);
-    else if (strcmp(name, "dtrmm") == 0)
-        test_dtrmm(pval, info);
-    else if (strcmp(name, "ctrmm") == 0)
-        test_ctrmm(pval, info);
-    else if (strcmp(name, "strmm") == 0)
-        test_strmm(pval, info);
-
     else if (strcmp(name, "zcposv") == 0)
         test_zcposv(pval, info);
 //    else if (strcmp(name, "dsposv") == 0)
 //        test_dsposv(pval, info);
 
-=======
->>>>>>> 54befbac
     else {
         printf("unknown routine: %s\n", name);
         exit(EXIT_FAILURE);
