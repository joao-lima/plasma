/**
 *
 * @file test.c
 *
 *  PLASMA testing harness.
 *  PLASMA is a software package provided by Univ. of Tennessee,
 *  Univ. of Manchester, Univ. of California Berkeley and
 *  Univ. of Colorado Denver.
 *
 * @version 3.0.0
 * @author Jakub Kurzak
 * @author Samuel D. Relton
 * @author Mawussi Zounon
 * @date 2016-05-17
 *
 **/
#include "test.h"

#include <assert.h>
#include <stdio.h>
#include <stdlib.h>
#include <string.h>

#include "plasma.h"

/***************************************************************************//**
 *
 * @brief Tests and times a PLASMA routine.
 *        Prints usage information when ran without options.
 *
 * @param[in] argc
 * @param[in] argv
 *
 * @retval EXIT_SUCCESS - correct invocation
 * @retval EXIT_FAILURE - incorrect invocation
 * @retval > 0 - number of tests that failed
 *
 ******************************************************************************/
int main(int argc, char **argv)
{
    if (argc == 1 ||
        strcmp(argv[1], "-h") == 0 ||
        strcmp(argv[1], "--help") == 0) {

        print_main_usage();
        return EXIT_SUCCESS;
    }

    const char *routine = argv[1];

    // Ensure that ParamUsage has an entry for every param_label_t value.
    assert(PARAM_SIZEOF == sizeof(ParamUsage)/(2*sizeof(char*)));

    param_t param[PARAM_SIZEOF];      // set of parameters
    param_value_t pval[PARAM_SIZEOF]; // snapshot of values

    param_init(param);
    int iter = param_read(argc, argv, param);
    int outer = param[PARAM_OUTER].val[0].c == 'y';
    int test = param[PARAM_TEST].val[0].c == 'y';
    int err = 0;

    // Print labels.
    if (test)
        test_routine(routine, NULL);
    else
        time_routine(routine, NULL);

    PLASMA_Init();
    PLASMA_Set(PLASMA_TILE_SIZE, param[PARAM_NB].val[0].i);
    if (outer) {
        // outer product iteration
        do {
            param_snap(param, pval);
            for (int i = 0; i < iter; i++) {
                if (test)
                    err += test_routine(routine, pval);
                else
                    time_routine(routine, pval);
            }
            if (iter > 1) {
                printf("\n");
            }
        }
        while (param_step_outer(param, 0));
    }
    else {
        // inner product iteration
        do {
            param_snap(param, pval);
            for (int i = 0; i < iter; i++) {
                if (test)
                    err += test_routine(routine, pval);
                else
                    time_routine(routine, pval);
            }
            if (iter > 1) {
                printf("\n");
            }
        }
        while (param_step_inner(param));
    }
    PLASMA_Finalize();
    printf("\n");
    return err;
}

/***************************************************************************//**
 *
 * @brief Prints generic usage information.
 *
 ******************************************************************************/
void print_main_usage()
{
    printf("Usage:\n"
           "\ttest [-h|--help]\n"
           "\ttest routine [-h|--help]\n"
           "\ttest routine [parameter1, parameter2, ...]\n");
}

/***************************************************************************//**
 *
 * @brief Prints routine-specific usage information.
 *
 * @param[in] name - routine name
 *
 ******************************************************************************/
void print_routine_usage(const char *name)
{
    printf("Usage:\n"
           "\ttest %s [-h|--help]\n"
           "\ttest %s (parameter1, parameter2, ...)\n\n"
           "Options:\n"
           "\t%*sshow this screen\n",
           name, name,
           DescriptionIndent, "-h --help");
    print_usage(PARAM_ITER);
    print_usage(PARAM_OUTER);
    print_usage(PARAM_TEST);
    print_usage(PARAM_TOL);
    print_usage(PARAM_NB);

    printf("\n");
    run_routine(name, NULL, NULL);
}

/***************************************************************************//**
 *
 * @brief Prints usage information for a specific command line option.
 *
 * @param[in] label - command line option label
 *
 ******************************************************************************/
void print_usage(int label)
{
    printf("\t%*s%s\n",
        DescriptionIndent,
        ParamUsage[label][0],
        ParamUsage[label][1]);
}

/***************************************************************************//**
 *
 * @brief Tests a routine for a set of parameter values.
 *        Performs testing and timing.
 *        If pval is NULL, prints column labels.
 *        Otherwise, prints column values.
 *
 * @param[in]    name - routine name
 * @param[inout] pval - array of parameter values
 *
 * @retval 1 - failure
 * @retval 0 - success
 *
 ******************************************************************************/
int test_routine(const char *name, param_value_t pval[])
{
    char info[InfoLen];
    run_routine(name, pval, info);

    if (pval == NULL) {
        printf("\n");
        printf("%*s %*s %s %*s %*s\n",
            InfoSpacing, "Seconds",
            InfoSpacing, "GFLOPS",
                         info,
            InfoSpacing, "Error",
            InfoSpacing, "Status");
        printf("\n");
        return 0;
    }
    else {
        printf("%*.4lf %*.4lf %s %*.2le %*s\n",
            InfoSpacing, pval[PARAM_TIME].d,
            InfoSpacing, pval[PARAM_GFLOPS].d,
                         info,
            InfoSpacing, pval[PARAM_ERROR].d,
            InfoSpacing, pval[PARAM_SUCCESS].i ? "pass" : "FAILED");
        return (pval[PARAM_SUCCESS].i == 0);
    }
}

/***************************************************************************//**
 *
 * @brief Times a routine for a set of parameter values.
 *        Times the routine only, does not test it.
 *        If pval is NULL, prints column labels.
 *        Otherwise, prints column values.
 *
 * @param[in]    name - routine name
 * @param[inout] pval - array of parameter values
 *
 ******************************************************************************/
void time_routine(const char *name, param_value_t pval[])
{
    char info[InfoLen];
    run_routine(name, pval, info);

    if (pval == NULL) {
        printf("\n");
        printf("%*s %*s %s\n",
            InfoSpacing, "Seconds",
            InfoSpacing, "GFLOPS",
                         info);
        printf("\n");
    }
    else {
        printf("%*.4lf %*.4lf %s\n",
            InfoSpacing, pval[PARAM_TIME].d,
            InfoSpacing, pval[PARAM_GFLOPS].d,
                         info);
    }
}

/***************************************************************************//**
 *
 * @brief Invokes a specific routine.
 *
 * @param[in]    name - routine name
 * @param[inout] pval - array of parameter values
 * @param[out]   info - string of column labels or column values; length InfoLen
 *
 ******************************************************************************/
void run_routine(const char *name, param_value_t pval[], char *info)
{
    if      (strcmp(name, "zgemm") == 0)
        test_zgemm(pval, info);
    else if (strcmp(name, "dgemm") == 0)
        test_dgemm(pval, info);
    else if (strcmp(name, "cgemm") == 0)
        test_cgemm(pval, info);
    else if (strcmp(name, "sgemm") == 0)
        test_sgemm(pval, info);

    else if (strcmp(name, "zhemm") == 0)
        test_zher2k(pval, info);
    else if (strcmp(name, "chemm") == 0)
        test_cher2k(pval, info);

    else if (strcmp(name, "zher2k") == 0)
        test_zher2k(pval, info);
    else if (strcmp(name, "cher2k") == 0)
        test_cher2k(pval, info);

    else if (strcmp(name, "zherk") == 0)
        test_zherk(pval, info);
    else if (strcmp(name, "cherk") == 0)
        test_cherk(pval, info);

    else if (strcmp(name, "zposv") == 0)
        test_zposv(pval, info);
    else if (strcmp(name, "dposv") == 0)
        test_dposv(pval, info);
    else if (strcmp(name, "cposv") == 0)
        test_cposv(pval, info);
    else if (strcmp(name, "sposv") == 0)
        test_sposv(pval, info);
<<<<<<< HEAD
    
=======

>>>>>>> e3554da9
    else if (strcmp(name, "zpotrf") == 0)
        test_zpotrf(pval, info);
    else if (strcmp(name, "dpotrf") == 0)
        test_dpotrf(pval, info);
    else if (strcmp(name, "cpotrf") == 0)
        test_cpotrf(pval, info);
    else if (strcmp(name, "spotrf") == 0)
        test_spotrf(pval, info);

    else if (strcmp(name, "zpotrs") == 0)
        test_zpotrs(pval, info);
    else if (strcmp(name, "dpotrs") == 0)
        test_dpotrs(pval, info);
    else if (strcmp(name, "cpotrs") == 0)
        test_cpotrs(pval, info);
    else if (strcmp(name, "spotrs") == 0)
        test_spotrs(pval, info);

    else if (strcmp(name, "zsymm") == 0)
        test_zsyr2k(pval, info);
    else if (strcmp(name, "dsymm") == 0)
        test_dsyr2k(pval, info);
    else if (strcmp(name, "csymm") == 0)
        test_csyr2k(pval, info);
    else if (strcmp(name, "ssymm") == 0)
        test_ssyr2k(pval, info);

    else if (strcmp(name, "zsyr2k") == 0)
        test_zsyr2k(pval, info);
    else if (strcmp(name, "dsyr2k") == 0)
        test_dsyr2k(pval, info);
    else if (strcmp(name, "csyr2k") == 0)
        test_csyr2k(pval, info);
    else if (strcmp(name, "ssyr2k") == 0)
        test_ssyr2k(pval, info);

    else if (strcmp(name, "zsyrk") == 0)
        test_zsyrk(pval, info);
    else if (strcmp(name, "dsyrk") == 0)
        test_dsyrk(pval, info);
    else if (strcmp(name, "csyrk") == 0)
        test_csyrk(pval, info);
    else if (strcmp(name, "ssyrk") == 0)
        test_ssyrk(pval, info);

    else if (strcmp(name, "ztrsm") == 0)
        test_ztrsm(pval, info);
    else if (strcmp(name, "dtrsm") == 0)
        test_dtrsm(pval, info);
    else if (strcmp(name, "ctrsm") == 0)
        test_ctrsm(pval, info);
    else if (strcmp(name, "strsm") == 0)
        test_strsm(pval, info);

    else {
        printf("unknown routine: %s\n", name);
        exit(EXIT_FAILURE);
    }
}

/***************************************************************************//**
 *
 * @brief Creates an empty array of parameter iterators.
 *
 * @param[out] param - array of parameter iterators.
 *
 ******************************************************************************/
void param_init(param_t param[])
{
    for (int i = 0; i < PARAM_SIZEOF; i++) {
        param[i].num = 0;
        param[i].pos = 0;
        param[i].val =
            (param_value_t*)malloc(InitValArraySize*sizeof(param_value_t));
        assert(param[i].val != NULL);
        param[i].size = InitValArraySize;
    }
}

/***************************************************************************//**
 *
 * @brief Initializes an array of parameter iterators
 *        according to command lineoptions.
 *        Assumes argv[1] is function name; parses argv[2:argc-1].
 *
 * @param[in]    argc
 * @param[in]    argv
 * @param[inout] param - array of parameter iterators
 *
 * @retval iter
 *
 ******************************************************************************/
int param_read(int argc, char **argv, param_t param[])
{
    int err = 0;
    int iter = 1;
    const char *routine = argv[1];

    //================================================================
    // Initialize parameters from the command line.
    //================================================================
    for (int i = 2; i < argc && argv[i]; i++) {
        //--------------------------------------------------
        // Scan character parameters.
        //--------------------------------------------------
        if (param_starts_with(argv[i], "--outer="))
            err = param_scan_char(strchr(argv[i], '=')+1, &param[PARAM_OUTER]);
        else if (param_starts_with(argv[i], "--test="))
            err = param_scan_char(strchr(argv[i], '=')+1, &param[PARAM_TEST]);

        else if (param_starts_with(argv[i], "--side="))
            err = param_scan_char(strchr(argv[i], '=')+1, &param[PARAM_SIDE]);

        else if (param_starts_with(argv[1], "--trans="))
            err = param_scan_char(strchr(argv[i], '=')+1, &param[PARAM_TRANS]);
        else if (param_starts_with(argv[i], "--transa="))
            err = param_scan_char(strchr(argv[i], '=')+1, &param[PARAM_TRANSA]);
        else if (param_starts_with(argv[i], "--transb="))
            err = param_scan_char(strchr(argv[i], '=')+1, &param[PARAM_TRANSB]);

        else if (param_starts_with(argv[i], "--uplo="))
            err = param_scan_char(strchr(argv[i], '=')+1, &param[PARAM_UPLO]);

        else if (param_starts_with(argv[i], "--diag="))
            err = param_scan_char(strchr(argv[i], '=')+1, &param[PARAM_DIAG]);

        //--------------------------------------------------
        // Scan integer parameters.
        //--------------------------------------------------
        else if (param_starts_with(argv[i], "--iter="))
            iter = strtol(strchr(argv[i], '=')+1, NULL, 10);

        else if (param_starts_with(argv[i], "--m="))
            err = param_scan_int(strchr(argv[i], '=')+1, &param[PARAM_M]);
        else if (param_starts_with(argv[i], "--n="))
            err = param_scan_int(strchr(argv[i], '=')+1, &param[PARAM_N]);
        else if (param_starts_with(argv[i], "--k="))
            err = param_scan_int(strchr(argv[i], '=')+1, &param[PARAM_K]);
        else if (param_starts_with(argv[i], "--nrhs="))
            err = param_scan_int(strchr(argv[i], '=')+1, &param[PARAM_NRHS]);

        else if (param_starts_with(argv[i], "--nb="))
            err = param_scan_int(strchr(argv[i], '=')+1, &param[PARAM_NB]);

        else if (param_starts_with(argv[i], "--pada="))
            err = param_scan_int(strchr(argv[i], '=')+1, &param[PARAM_PADA]);
        else if (param_starts_with(argv[i], "--padb="))
            err = param_scan_int(strchr(argv[i], '=')+1, &param[PARAM_PADB]);
        else if (param_starts_with(argv[i], "--padc="))
            err = param_scan_int(strchr(argv[i], '=')+1, &param[PARAM_PADC]);

        //--------------------------------------------------
        // Scan double precision parameters.
        //--------------------------------------------------
        else if (param_starts_with(argv[i], "--tol="))
            err = param_scan_double(strchr(argv[i], '=')+1, &param[PARAM_TOL]);

        //--------------------------------------------------
        // Scan complex parameters.
        //--------------------------------------------------
        else if (param_starts_with(argv[i], "--alpha="))
            err = param_scan_complex(strchr(argv[i], '=')+1, &param[PARAM_ALPHA]);
        else if (param_starts_with(argv[i], "--beta="))
            err = param_scan_complex(strchr(argv[i], '=')+1, &param[PARAM_BETA]);

        //--------------------------------------------------
        // Handle help and errors.
        //--------------------------------------------------
        else if (strcmp(argv[i], "-h") == 0 ||
                 strcmp(argv[i], "--help") == 0) {
            print_routine_usage(routine);
            exit(EXIT_SUCCESS);
        }
        else {
            printf("unknown argument: %s\n", argv[i]);
            exit(EXIT_FAILURE);
        }

        if (err) {
            printf("error scanning argument: %s\n", argv[i]);
            exit(EXIT_FAILURE);
        }
    }

    //================================================================
    // Set default values for uninitialized parameters.
    //================================================================

    //--------------------------------------------------
    // Set character parameters.
    //--------------------------------------------------
    if (param[PARAM_OUTER].num == 0)
        param_add_char('n', &param[PARAM_OUTER]);
    if (param[PARAM_TEST].num == 0)
        param_add_char('y', &param[PARAM_TEST]);

    if (param[PARAM_SIDE].num == 0)
        param_add_char('l', &param[PARAM_SIDE]);
    if (param[PARAM_TRANS].num == 0)
        param_add_char('n', &param[PARAM_TRANS]);
    if (param[PARAM_TRANSA].num == 0)
        param_add_char('n', &param[PARAM_TRANSA]);
    if (param[PARAM_TRANSB].num == 0)
        param_add_char('n', &param[PARAM_TRANSB]);
    if (param[PARAM_UPLO].num == 0)
        param_add_char('l', &param[PARAM_UPLO]);
    if (param[PARAM_DIAG].num == 0)
        param_add_char('n', &param[PARAM_DIAG]);

    //--------------------------------------------------
    // Set integer parameters.
    //--------------------------------------------------
    if (param[PARAM_M].num == 0)
        param_add_int(1000, &param[PARAM_M]);
    if (param[PARAM_N].num == 0)
        param_add_int(1000, &param[PARAM_N]);
    if (param[PARAM_K].num == 0)
        param_add_int(1000, &param[PARAM_K]);
    if (param[PARAM_NRHS].num == 0)
        param_add_int(1000, &param[PARAM_NRHS]);

    if (param[PARAM_NB].num == 0)
        param_add_int(256, &param[PARAM_NB]);

    if (param[PARAM_PADA].num == 0)
        param_add_int(0, &param[PARAM_PADA]);
    if (param[PARAM_PADB].num == 0)
        param_add_int(0, &param[PARAM_PADB]);
    if (param[PARAM_PADC].num == 0)
        param_add_int(0, &param[PARAM_PADC]);

    //--------------------------------------------------
    // Set double precision parameters.
    //--------------------------------------------------
    if (param[PARAM_TOL].num == 0)
        param_add_double(50.0, &param[PARAM_TOL]);

    //--------------------------------------------------
    // Set complex parameters.
    //--------------------------------------------------
    if (param[PARAM_ALPHA].num == 0) {
        PLASMA_Complex64_t z = 1.2345 + 2.3456*_Complex_I;
        param_add_complex(z, &param[PARAM_ALPHA]);
    }
    if (param[PARAM_BETA].num == 0) {
        PLASMA_Complex64_t z = 6.7890 + 7.8901*_Complex_I;
        param_add_double(z, &param[PARAM_BETA]);
    }

    return iter;
}

/***************************************************************************//**
 *
 * @brief Checks if a string starts with a specific prefix.
 *
 * @param[in] str
 * @param[in] prefix
 *
 * @retval 1 - match
 * @retval 0 - no match
 *
 ******************************************************************************/
int param_starts_with(const char *str, const char *prefix)
{
    size_t n = strlen(prefix);
    if (strncmp(str, prefix, n))
        return 0;
    return 1;
}

/***************************************************************************//**
 *
 * @brief Scans a list of integers or ranges (start:end:step).
 *        Adds the value(s) to a parameter iterator.
 *
 * @param[in]    str   - string containin an integer
 * @param[inout] param - parameter iterator
 *
 * @retval 1 - failure
 * @retval 0 - success
 *
 ******************************************************************************/
int param_scan_int(const char *str, param_t *param)
{
    char *endptr;
    do {
        long start = strtol(str, &endptr, 10);
        if (endptr == str) {
            return 1;
        }
        if (*endptr == ':') {
            str = endptr+1;
            long stop = strtol(str, &endptr, 10);
            if (endptr == str || *endptr != ':') {
                return 1;
            }

            str = endptr+1;
            long step = strtol(str, &endptr, 10);
            if (endptr == str || step <= 0) {
                return 1;
            }

            for (int i = start; i <= stop; i += step) {
                param_add_int(i, param);
            }
        }
        else {
            param_add_int(start, param);
        }
        str = endptr+1;
    }
    while (*endptr != '\0');
    return 0;
}

/***************************************************************************//**
 *
 * @brief Scans a list of characters.
 *        Adds the value(s) to a parameter iterator.
 *
 * @param[in]    str   - string containing a single character
 * @param[inout] param - parameter iterator
 *
 * @retval 1 - failure
 * @retval 0 - success
 *
 ******************************************************************************/
int param_scan_char(const char *str, param_t *param)
{
    const char *endptr;
    do {
        if (*str == '\0') {
            return 1;
        }
        param_add_char(*str, param);
        endptr = str+1;
        str = endptr+1;
    }
    while (*endptr != '\0');
    return 0;
}

/***************************************************************************//**
 *
 * @brief Scans a list of double precision numbers or ranges (start:end:step).
 *        Adds the value(s) to a parameter iterator.
 *
 * @param[in]    str   - string containing a double precision number
 * @param[inout] param - parameter iterator
 *
 * @retval 1 - failure
 * @retval 0 - success
 *
 ******************************************************************************/
int param_scan_double(const char *str, param_t *param)
{
    char *endptr;
    do {
        double start = strtod(str, &endptr);
        if (endptr == str) {
            return 1;
        }
        if (*endptr == ':') {
            str = endptr+1;
            double stop = strtod(str, &endptr);
            if (endptr == str || *endptr != ':') {
                return 1;
            }

            str = endptr+1;
            double step = strtod(str, &endptr);
            if (endptr == str || step <= 0) {
                return 1;
            }

            // add fraction of step to allow for rounding error
            for (double d = start; d <= stop + step/10.; d += step) {
                param_add_double(d, param);
            }
        }
        else {
            param_add_double(start, param);
        }
        str = endptr+1;
    }
    while (*endptr != '\0');
    return 0;
}

/***************************************************************************//**
 *
 * @brief Scans a list of complex numbers in format: 1.23 or 1.23+2.45i. (No ranges.)
 *        Adds the value(s) to a parameter iterator.
 *
 * @param[in]    str   - string containing a double precision number
 * @param[inout] param - parameter iterator
 *
 * @retval 1 - failure
 * @retval 0 - success
 *
 ******************************************************************************/
int param_scan_complex(const char *str, param_t *param)
{
    char *endptr;
    do {
        double re = strtod(str, &endptr);
        double im = 0.0;
        if (endptr == str) {
            return 1;
        }
        if (*endptr == '+') {
            str = endptr+1;
            im = strtod(str, &endptr);
            if (endptr == str || *endptr != 'i') {
                return 1;
            }
            endptr += 1;  // skip 'i'
        }
        PLASMA_Complex64_t z = re + im*_Complex_I;
        param_add_complex(z, param);
        str = endptr+1;
    }
    while (*endptr != '\0');
    return 0;
}

/***************************************************************************//**
 *
 * @brief Adds an integer to a parameter iterator.
 *
 * @param[in]    ival  - integer
 * @param[inout] param - parameter iterator
 *
 ******************************************************************************/
void param_add_int(int ival, param_t *param)
{
    param->val[param->num].i = ival;
    param->num++;
    if (param->num == param->size) {
        param->size *= 2;
        param->val = (param_value_t*) realloc(
            param->val, param->size*sizeof(param_value_t));
        assert(param->val != NULL);
    }
}

/***************************************************************************//**
 *
 * @brief Adds a character to a parameter iterator.
 *
 * @param[in]    cval  - character
 * @param[inout] param - parameter iterator
 *
 ******************************************************************************/
void param_add_char(char cval, param_t *param)
{
    param->val[param->num].c = cval;
    param->num++;
    if (param->num == param->size) {
        param->size *= 2;
        param->val = (param_value_t*) realloc(
            param->val, param->size*sizeof(param_value_t));
        assert(param->val != NULL);
    }
}

/***************************************************************************//**
 *
 * @brief Adds a double precision number to a parameter iterator.
 *
 * @param[in]    dval  - double precision value
 * @param[inout] param - parameter iterator
 *
 ******************************************************************************/
void param_add_double(double dval, param_t *param)
{
    param->val[param->num].d = dval;
    param->num++;
    if (param->num == param->size) {
        param->size *= 2;
        param->val = (param_value_t*) realloc(
            param->val, param->size*sizeof(param_value_t));
        assert(param->val != NULL);
    }
}

/***************************************************************************//**
 *
 * @brief Adds a complex number to a parameter iterator.
 *
 * @param[in]    zval  - complex value
 * @param[inout] param - parameter iterator
 *
 ******************************************************************************/
void param_add_complex(PLASMA_Complex64_t zval, param_t *param)
{
    param->val[param->num].z = zval;
    param->num++;
    if (param->num == param->size) {
        param->size *= 2;
        param->val = (param_value_t*) realloc(
            param->val, param->size*sizeof(param_value_t));
        assert(param->val != NULL);
    }
}

/***************************************************************************//**
 *
 * @brief Steps through an array of parameter iterators
 *        (inner product evaluation).
 *        Advances all iterators at the same time.
 *        Iterators that exhausted their range return the last value.
 *
 * @param[inout] param - array of parameter iterators
 *
 * @retval 1 - more iterations
 * @retval 0 - no more iterations
 *
 ******************************************************************************/
int param_step_inner(param_t param[])
{
    int finished = 1;
    for (int i = 0; i < PARAM_SIZEOF; i++) {
        if (param[i].pos < param[i].num-1) {
            param[i].pos++;
            finished = 0;
        }
    }
    return ! finished;
}

/***************************************************************************//**
 *
 * @brief Steps through an array of parameter iterators
 *        (outer product evaluation).
 *        Advances one iterator at a time.
 *
 * @param[inout] param - array of parameter iterators
 *
 * @retval 1 - more iterations
 * @retval 0 - no more iterations
 *
 ******************************************************************************/
int param_step_outer(param_t param[], int idx)
{
    while (param[idx].num == 0) {
        if (++idx == PARAM_SIZEOF) {
            return 0;
        }
    }

    if (++param[idx].pos == param[idx].num) {
        param[idx].pos = 0;
        return param_step_outer(param, idx+1);
    }
    return 1;
}

/***************************************************************************//**
 *
 * @brief Copies a snapshot of the current iteration of param iterators to pval.
 *
 * @param[in]  param - array of parameter iterators
 * @param[out] pval  - array of parameter values
 *
 ******************************************************************************/
int param_snap(param_t param[], param_value_t pval[])
{
    for (int i = 0; i < PARAM_SIZEOF; i++) {
        pval[i] = param[i].val[param[i].pos];
    }
    return 0;
}<|MERGE_RESOLUTION|>--- conflicted
+++ resolved
@@ -275,11 +275,7 @@
         test_cposv(pval, info);
     else if (strcmp(name, "sposv") == 0)
         test_sposv(pval, info);
-<<<<<<< HEAD
-    
-=======
-
->>>>>>> e3554da9
+
     else if (strcmp(name, "zpotrf") == 0)
         test_zpotrf(pval, info);
     else if (strcmp(name, "dpotrf") == 0)
