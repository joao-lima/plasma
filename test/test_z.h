/**
 *
 * @file
 *
 *  PLASMA is a software package provided by:
 *  University of Tennessee, US,
 *  University of Manchester, UK.
 *
 * @precisions normal z -> s d c
 *
 **/
#ifndef TEST_Z_H
#define TEST_Z_H

#include "test.h"

//==============================================================================
// test routines
//==============================================================================
void test_zgelqf(param_value_t param[], char *info);
void test_zgelqs(param_value_t param[], char *info);
void test_zgels(param_value_t param[], char *info);
void test_zgemm(param_value_t param[], char *info);
void test_zgeqrf(param_value_t param[], char *info);
void test_zgeqrs(param_value_t param[], char *info);
void test_zhemm(param_value_t param[], char *info);
void test_zher2k(param_value_t param[], char *info);
void test_zherk(param_value_t param[], char *info);
void test_zpbsv(param_value_t param[], char *info);
void test_zpbtrf(param_value_t param[], char *info);
void test_zposv(param_value_t param[], char *info);
void test_zpotrf(param_value_t param[], char *info);
void test_zpotrs(param_value_t param[], char *info);
void test_zsymm(param_value_t param[], char *info);
void test_zsyr2k(param_value_t param[], char *info);
void test_zsyrk(param_value_t param[], char *info);
void test_ztradd(param_value_t param[], char *info);
void test_ztrmm(param_value_t param[], char *info);
void test_ztrsm(param_value_t param[], char *info);
<<<<<<< HEAD
void test_ztrmm(param_value_t param[], char *info);
void test_zcposv(param_value_t param[], char *info);
=======
>>>>>>> 89a13b98

#endif // TEST_Z_H<|MERGE_RESOLUTION|>--- conflicted
+++ resolved
@@ -37,10 +37,6 @@
 void test_ztradd(param_value_t param[], char *info);
 void test_ztrmm(param_value_t param[], char *info);
 void test_ztrsm(param_value_t param[], char *info);
-<<<<<<< HEAD
-void test_ztrmm(param_value_t param[], char *info);
 void test_zcposv(param_value_t param[], char *info);
-=======
->>>>>>> 89a13b98
 
 #endif // TEST_Z_H