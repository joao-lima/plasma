--- conflicted
+++ resolved
@@ -91,7 +91,7 @@
              InfoSpacing, __real__(param[PARAM_ALPHA].z),
              InfoSpacing, param[PARAM_PADA].i,
              InfoSpacing, param[PARAM_PADB].i);
-    
+
     //================================================================
     // Set parameters.
     //================================================================
@@ -99,60 +99,60 @@
     PLASMA_enum uplo;
     PLASMA_enum transa;
     PLASMA_enum diag;
-    
+
     if (param[PARAM_SIDE].c == 'l')
         side = PlasmaLeft;
     else
         side = PlasmaRight;
-    
+
     if (param[PARAM_UPLO].c == 'l')
         uplo = PlasmaLower;
     else
         uplo = PlasmaUpper;
-    
+
     if (param[PARAM_TRANSA].c == 'n')
         transa = PlasmaNoTrans;
     else if (param[PARAM_TRANSA].c == 't')
         transa = PlasmaTrans;
     else
         transa = PlasmaConjTrans;
-    
+
     if (param[PARAM_DIAG].c == 'n')
         diag = PlasmaNonUnit;
     else
         diag = PlasmaUnit;
-    
+
     int m = param[PARAM_M].i;
     int n = param[PARAM_N].i;
     int Am;
-    
+
     if (side == PlasmaLeft) {
         Am = m;
     }
     else {
         Am = n;
     }
-    
+
     int lda = imax(1, Am + param[PARAM_PADA].i);
     int ldb = imax(1, m + param[PARAM_PADB].i);
-    
+
     int test = param[PARAM_TEST].c == 'y';
     double tol = param[PARAM_TOL].d * LAPACKE_dlamch('E');
-    
+
     //================================================================
     // Allocate and initialize arrays.
     //================================================================
     PLASMA_Complex64_t *A =
         (PLASMA_Complex64_t*)malloc((size_t)lda*lda*sizeof(PLASMA_Complex64_t));
     assert(A != NULL);
-    
+
     PLASMA_Complex64_t *B =
         (PLASMA_Complex64_t*)malloc((size_t)ldb*n*sizeof(PLASMA_Complex64_t));
     assert(B != NULL);
-    
+
     int seed[] = {0, 0, 0, 1};
     lapack_int retval;
-    
+
     //=================================================================
     // Initialize the matrices.
     // Factor A into LU to get well-conditioned triangular matrix.
@@ -161,16 +161,9 @@
     //=================================================================
     retval = LAPACKE_zlarnv(1, seed, (size_t)lda*lda, A);
     assert(retval == 0);
-    
+
     int ipiv[lda];
     LAPACKE_zgetrf(CblasColMajor, Am, Am, A, lda, ipiv);
-<<<<<<< HEAD
-    
-    for(int j = 0; j < Am; j++)
-        for(int i = 0; i < j; i++)
-            *A(i,j) = *A(j,i);
-    
-=======
 
     for (int j = 0; j < Am; j++) {
         for (int i = 0; i < j; i++) {
@@ -178,47 +171,42 @@
         }
     }
 
->>>>>>> e3554da9
     retval = LAPACKE_zlarnv(1, seed, (size_t)ldb*n, B);
     assert(retval == 0);
-    
+
     PLASMA_Complex64_t *Bref = NULL;
     if (test) {
         Bref = (PLASMA_Complex64_t*)malloc(
             (size_t)ldb*n*sizeof(PLASMA_Complex64_t));
         assert(Bref != NULL);
-        
+
         memcpy(Bref, B, (size_t)ldb*n*sizeof(PLASMA_Complex64_t));
     }
-    
+
 #ifdef COMPLEX
     PLASMA_Complex64_t alpha = param[PARAM_ALPHA].z;
 #else
     PLASMA_Complex64_t alpha = __real__(param[PARAM_ALPHA].z);
 #endif
-    
+
     //================================================================
     // Run and time PLASMA.
     //================================================================
     plasma_time_t start = omp_get_wtime();
-    
+
     PLASMA_ztrsm(
         (CBLAS_SIDE)side, (CBLAS_UPLO) uplo,
         (CBLAS_TRANSPOSE)transa, (CBLAS_DIAG)diag,
         m, n,
         alpha, A, lda,
         B, ldb);
-<<<<<<< HEAD
-    
-=======
-
->>>>>>> e3554da9
+
     plasma_time_t stop = omp_get_wtime();
     plasma_time_t time = stop-start;
-    
+
     param[PARAM_TIME].d = time;
     param[PARAM_GFLOPS].d = flops_ztrsm(side, m, n) / time / 1e9;
-    
+
     //================================================================
     // Test results by comparing to a reference implementation.
     //================================================================
@@ -230,10 +218,10 @@
             m, n,
             CBLAS_SADDR(alpha), A, lda,
             Bref, ldb);
-        
+
         PLASMA_Complex64_t zmone = -1.0;
         cblas_zaxpy((size_t)ldb*n, CBLAS_SADDR(zmone), Bref, 1, B, 1);
-        
+
         double work[1];
         double Bnorm = LAPACKE_zlange_work(
             LAPACK_COL_MAJOR, 'F', m, n, Bref, ldb, work);
@@ -244,7 +232,7 @@
         param[PARAM_ERROR].d = error;
         param[PARAM_SUCCESS].i = error < tol*n;
     }
-    
+
     //================================================================
     // Free arrays.
     //================================================================
