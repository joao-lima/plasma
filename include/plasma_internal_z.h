--- conflicted
+++ resolved
@@ -13,7 +13,6 @@
 #define ICL_PLASMA_INTERNAL_Z_H
 
 #include "plasma_async.h"
-#include "plasma_barrier.h"
 #include "plasma_descriptor.h"
 #include "plasma_types.h"
 #include "plasma_workspace.h"
@@ -47,13 +46,10 @@
                     plasma_workspace_t work,
                     plasma_sequence_t *sequence, plasma_request_t *request);
 
-<<<<<<< HEAD
 void plasma_pzgelqfrh(plasma_desc_t A, plasma_desc_t T,
                       plasma_workspace_t work,
                       plasma_sequence_t *sequence, plasma_request_t *request);
 
-=======
->>>>>>> a6cf5f11
 void plasma_pzgemm(plasma_enum_t transa, plasma_enum_t transb,
                    plasma_complex64_t alpha, plasma_desc_t A,
                                              plasma_desc_t B,
@@ -62,17 +58,14 @@
 
 void plasma_pzgeqrf(plasma_desc_t A, plasma_desc_t T,
                     plasma_workspace_t work,
-<<<<<<< HEAD
-=======
-                    plasma_sequence_t *sequence, plasma_request_t *request);
-
-void plasma_pzgetrf(plasma_desc_t A, int *IPIV,
->>>>>>> a6cf5f11
                     plasma_sequence_t *sequence, plasma_request_t *request);
 
 void plasma_pzgeqrfrh(plasma_desc_t A, plasma_desc_t T,
                       plasma_workspace_t work,
                       plasma_sequence_t *sequence, plasma_request_t *request);
+
+void plasma_pzgetrf(plasma_desc_t A, int *IPIV,
+                    plasma_sequence_t *sequence, plasma_request_t *request);
 
 void plasma_pzhemm(plasma_enum_t side, plasma_enum_t uplo,
                    plasma_complex64_t alpha, plasma_desc_t A,
@@ -162,13 +155,10 @@
                     plasma_workspace_t work,
                     plasma_sequence_t *sequence, plasma_request_t *request);
 
-<<<<<<< HEAD
 void plasma_pzunglqrh(plasma_desc_t A, plasma_desc_t T, plasma_desc_t Q,
                       plasma_workspace_t work,
                       plasma_sequence_t *sequence, plasma_request_t *request);
 
-=======
->>>>>>> a6cf5f11
 void plasma_pzungqr(plasma_desc_t A, plasma_desc_t T, plasma_desc_t Q,
                     plasma_workspace_t work,
                     plasma_sequence_t *sequence, plasma_request_t *request);
