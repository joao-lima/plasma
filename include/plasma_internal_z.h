--- conflicted
+++ resolved
@@ -13,7 +13,6 @@
 #define ICL_PLASMA_INTERNAL_Z_H
 
 #include "plasma_async.h"
-#include "plasma_barrier.h"
 #include "plasma_descriptor.h"
 #include "plasma_types.h"
 #include "plasma_workspace.h"
@@ -61,14 +60,12 @@
                     plasma_workspace_t work,
                     plasma_sequence_t *sequence, plasma_request_t *request);
 
-<<<<<<< HEAD
 void plasma_pzgeqrfrh(plasma_desc_t A, plasma_desc_t T,
                       plasma_workspace_t work,
                       plasma_sequence_t *sequence, plasma_request_t *request);
-=======
+
 void plasma_pzgetrf(plasma_desc_t A, int *IPIV,
                     plasma_sequence_t *sequence, plasma_request_t *request);
->>>>>>> ebac3eb8
 
 void plasma_pzhemm(plasma_enum_t side, plasma_enum_t uplo,
                    plasma_complex64_t alpha, plasma_desc_t A,
