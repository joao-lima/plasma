--- conflicted
+++ resolved
@@ -4,18 +4,6 @@
  *
  *  PLASMA control routines.
  *  PLASMA is a software package provided by Univ. of Tennessee,
-<<<<<<< HEAD
- *  Univ. of California Berkeley, Univ. of Colorado Denver and
- *  Univ. of Manchester.
- *
- * @version 3.0.0
- * @author Jakub Kurzak
- * @author Mawussi Zounon
- * @author Pedro V. Lara
- * @author Maksims Abalenkovs 
- * @author Samuel D. Relton
- * @date 2016-05-24
-=======
  *  Univ. of Manchester, Univ. of California Berkeley and
  *  Univ. of Colorado Denver.
  *
@@ -23,7 +11,6 @@
  * @author Jakub Kurzak
  * @author Samuel D. Relton
  * @date 2016-05-16
->>>>>>> 6140ad17
  * @precisions normal z -> s d c
  *
  **/
@@ -46,19 +33,6 @@
     PLASMA_Complex64_t beta,  PLASMA_desc C,
     PLASMA_sequence *sequence, PLASMA_request *request);
 
-<<<<<<< HEAD
-void plasma_pzherk(
-    PLASMA_enum uplo, PLASMA_enum trans,
-    double alpha, PLASMA_desc A,
-    double beta,  PLASMA_desc C,
-    PLASMA_sequence *sequence, PLASMA_request *request);
-
-void plasma_pzsyrk(
-    PLASMA_enum uplo, PLASMA_enum trans,
-    PLASMA_Complex64_t alpha, PLASMA_desc A,
-    PLASMA_Complex64_t beta,  PLASMA_desc C,
-    PLASMA_sequence *sequence, PLASMA_request *request);
-=======
 void plasma_pzsymm(PLASMA_enum side, PLASMA_enum uplo,
                    PLASMA_Complex64_t alpha, PLASMA_desc A,
                                              PLASMA_desc B,
@@ -70,7 +44,6 @@
                                              PLASMA_desc B,
                    PLASMA_Complex64_t beta,  PLASMA_desc C,
                    PLASMA_sequence *sequence, PLASMA_request *request);
->>>>>>> 6140ad17
 
 void plasma_pzooccrb2cm(
     PLASMA_desc A,
