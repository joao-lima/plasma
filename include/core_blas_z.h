/**
 *
 * @file
 *
 *  PLASMA is a software package provided by:
 *  University of Tennessee, US,
 *  University of Manchester, UK.
 *
 * @precisions normal z -> s d c
 *
 **/
#ifndef ICL_CORE_BLAS_Z_H
#define ICL_CORE_BLAS_Z_H

#include "plasma_async.h"
#include "plasma_types.h"
#include "plasma_workspace.h"

#ifdef __cplusplus
extern "C" {
#endif

/******************************************************************************/
<<<<<<< HEAD
void core_zgeadd(
    plasma_enum_t transa,
    int m, int n,
    plasma_complex64_t alpha, const plasma_complex64_t *A, int lda,
    plasma_complex64_t beta,        plasma_complex64_t *B, int ldb);
=======
int core_zgeadd(plasma_enum_t transa,
                int m, int n,
                plasma_complex64_t alpha, const plasma_complex64_t *A, int lda,
                plasma_complex64_t beta,        plasma_complex64_t *B, int ldb);
>>>>>>> 3033181f

int core_zgelqt(int m, int n, int ib,
                plasma_complex64_t *A, int lda,
                plasma_complex64_t *T, int ldt,
                plasma_complex64_t *TAU,
                plasma_complex64_t *WORK, int lwork);

void core_zgemm(plasma_enum_t transa, plasma_enum_t transb,
                int m, int n, int k,
                plasma_complex64_t alpha, const plasma_complex64_t *A, int lda,
                                          const plasma_complex64_t *B, int ldb,
                plasma_complex64_t beta,        plasma_complex64_t *C, int ldc);

int core_zgeqrt(int m, int n, int ib,
                plasma_complex64_t *A, int lda,
                plasma_complex64_t *T, int ldt,
                plasma_complex64_t *TAU,
                plasma_complex64_t *WORK, int lwork);

void core_zhemm(plasma_enum_t side, plasma_enum_t uplo,
                int m, int n,
                plasma_complex64_t alpha, const plasma_complex64_t *A, int lda,
                                          const plasma_complex64_t *B, int ldb,
                plasma_complex64_t beta,        plasma_complex64_t *C, int ldc);

void core_zher2k(plasma_enum_t uplo, plasma_enum_t trans,
                 int n, int k,
                 plasma_complex64_t alpha, const plasma_complex64_t *A, int lda,
                                           const plasma_complex64_t *B, int ldb,
                 double beta,                    plasma_complex64_t *C, int ldc);

void core_zherk(plasma_enum_t uplo, plasma_enum_t trans,
                int n, int k,
                double alpha, const plasma_complex64_t *A, int lda,
                double beta,        plasma_complex64_t *C, int ldc);

void core_zlacpy(plasma_enum_t uplo,
                 int m, int n,
                 const plasma_complex64_t *A, int lda,
                       plasma_complex64_t *B, int ldb);

void core_zlacpy_lapack2tile_band(plasma_enum_t uplo,
                                  int it, int jt,
                                  int m, int n, int nb, int kl, int ku,
                                  const plasma_complex64_t *A, int lda,
                                        plasma_complex64_t *B, int ldb);

void core_zlacpy_tile2lapack_band(plasma_enum_t uplo,
                                  int it, int jt,
                                  int m, int n, int nb, int kl, int ku,
                                  const plasma_complex64_t *B, int ldb,
                                        plasma_complex64_t *A, int lda);

void core_zlaset(plasma_enum_t uplo,
                 int m, int n,
                 plasma_complex64_t alpha, plasma_complex64_t beta,
                 plasma_complex64_t *A, int lda);

//void core_zlaswp_ontile(plasma_desc_t A, int i_, int j_, int m, int n,
//                        int i1, int i2, const int *ipiv, int inc);

int core_zpamm(int op, plasma_enum_t side, plasma_enum_t storev,
               int m, int n, int k, int l,
               const plasma_complex64_t *A1, int lda1,
                     plasma_complex64_t *A2, int lda2,
               const plasma_complex64_t *V,  int ldv,
                     plasma_complex64_t *W,  int ldw);

int core_zparfb(plasma_enum_t side, plasma_enum_t trans, plasma_enum_t direct,
                plasma_enum_t storev,
                int m1, int n1, int m2, int n2, int k, int l,
                      plasma_complex64_t *A1,   int lda1,
                      plasma_complex64_t *A2,   int lda2,
                const plasma_complex64_t *V,    int ldv,
                const plasma_complex64_t *T,    int ldt,
                      plasma_complex64_t *WORK, int ldwork);

int core_zpotrf(plasma_enum_t uplo,
                int n,
                plasma_complex64_t *A, int lda);

void core_zsymm(plasma_enum_t side, plasma_enum_t uplo,
                int m, int n,
                plasma_complex64_t alpha, const plasma_complex64_t *A, int lda,
                                          const plasma_complex64_t *B, int ldb,
                plasma_complex64_t beta,        plasma_complex64_t *C, int ldc);

void core_zsyr2k(
    plasma_enum_t uplo, plasma_enum_t trans,
    int n, int k,
    plasma_complex64_t alpha, const plasma_complex64_t *A, int lda,
                              const plasma_complex64_t *B, int ldb,
    plasma_complex64_t beta,        plasma_complex64_t *C, int ldc);

void core_zsyrk(plasma_enum_t uplo, plasma_enum_t trans,
                int n, int k,
                plasma_complex64_t alpha, const plasma_complex64_t *A, int lda,
                plasma_complex64_t beta,        plasma_complex64_t *C, int ldc);

int core_ztradd(plasma_enum_t uplo, plasma_enum_t transa,
                int m, int n,
                plasma_complex64_t alpha, const plasma_complex64_t *A, int lda,
                plasma_complex64_t beta,        plasma_complex64_t *B, int ldb);

void core_ztrmm(plasma_enum_t side, plasma_enum_t uplo,
                plasma_enum_t transa, plasma_enum_t diag,
                int m, int n,
                plasma_complex64_t alpha, const plasma_complex64_t *A, int lda,
                                                plasma_complex64_t *B, int ldb);

void core_ztrsm(plasma_enum_t side, plasma_enum_t uplo,
                plasma_enum_t transa, plasma_enum_t diag,
                int m, int n,
                plasma_complex64_t alpha, const plasma_complex64_t *A, int lda,
                                                plasma_complex64_t *B, int ldb);

int core_ztslqt(int m, int n, int ib,
                plasma_complex64_t *A1, int lda1,
                plasma_complex64_t *A2, int lda2,
                plasma_complex64_t *T,  int ldt,
                plasma_complex64_t *TAU,
                plasma_complex64_t *WORK);

int core_ztsmlq(plasma_enum_t side, plasma_enum_t trans,
                int m1, int n1, int m2, int n2, int k, int ib,
                      plasma_complex64_t *A1,   int lda1,
                      plasma_complex64_t *A2,   int lda2,
                const plasma_complex64_t *V,    int ldv,
                const plasma_complex64_t *T,    int ldt,
                      plasma_complex64_t *WORK, int ldwork);

int core_ztsmqr(plasma_enum_t side, plasma_enum_t trans,
                int m1, int n1, int m2, int n2, int k, int ib,
                      plasma_complex64_t *A1,   int lda1,
                      plasma_complex64_t *A2,   int lda2,
                const plasma_complex64_t *V,    int ldv,
                const plasma_complex64_t *T,    int ldt,
                      plasma_complex64_t *WORK, int ldwork);

int core_ztsqrt(int m, int n, int ib,
                plasma_complex64_t *A1, int lda1,
                plasma_complex64_t *A2, int lda2,
                plasma_complex64_t *T,  int ldt,
                plasma_complex64_t *TAU,
                plasma_complex64_t *WORK);

int core_zunmlq(plasma_enum_t side, plasma_enum_t trans,
                int m, int n, int k, int ib,
                const plasma_complex64_t *A,    int lda,
                const plasma_complex64_t *T,    int ldt,
                      plasma_complex64_t *C,    int ldc,
                      plasma_complex64_t *WORK, int ldwork);

int core_zunmqr(plasma_enum_t side, plasma_enum_t trans,
                int m, int n, int k, int ib,
                const plasma_complex64_t *A,    int lda,
                const plasma_complex64_t *T,    int ldt,
                      plasma_complex64_t *C,    int ldc,
                      plasma_complex64_t *WORK, int ldwork);

/******************************************************************************/
void core_omp_zgeadd(
    plasma_enum_t transa, int m, int n,
    plasma_complex64_t alpha, const plasma_complex64_t *A, int lda,
    plasma_complex64_t beta,        plasma_complex64_t *B, int ldb,
    plasma_sequence_t *sequence, plasma_request_t *request);

void core_omp_zgelqt(int m, int n, int ib,
                     plasma_complex64_t *A, int lda,
                     plasma_complex64_t *T, int ldt,
                     plasma_workspace_t work,
                     plasma_sequence_t *sequence, plasma_request_t *request);

void core_omp_zgemm(
    plasma_enum_t transa, plasma_enum_t transb,
    int m, int n, int k,
    plasma_complex64_t alpha, const plasma_complex64_t *A, int lda,
                              const plasma_complex64_t *B, int ldb,
    plasma_complex64_t beta,        plasma_complex64_t *C, int ldc);

void core_omp_zgeqrt(int m, int n, int ib,
                     plasma_complex64_t *A, int lda,
                     plasma_complex64_t *T, int ldt,
                     plasma_workspace_t work,
                     plasma_sequence_t *sequence, plasma_request_t *request);

void core_omp_zhemm(
    plasma_enum_t side, plasma_enum_t uplo,
    int m, int n,
    plasma_complex64_t alpha, const plasma_complex64_t *A, int lda,
                              const plasma_complex64_t *B, int ldb,
    plasma_complex64_t beta,        plasma_complex64_t *C, int ldc);

void core_omp_zher2k(
    plasma_enum_t uplo, plasma_enum_t trans,
    int n, int k,
    plasma_complex64_t alpha, const plasma_complex64_t *A, int lda,
                              const plasma_complex64_t *B, int ldb,
    double beta,                    plasma_complex64_t *C, int ldc);

void core_omp_zherk(plasma_enum_t uplo, plasma_enum_t trans,
                    int n, int k,
                    double alpha, const plasma_complex64_t *A, int lda,
                    double beta,        plasma_complex64_t *C, int ldc);

void core_omp_zlacpy(plasma_enum_t uplo,
                     int m, int n, int nb,
                     const plasma_complex64_t *A, int lda,
                           plasma_complex64_t *B, int ldb);

void core_omp_zlacpy_lapack2tile_band(plasma_enum_t uplo,
                                      int it, int jt,
                                      int m, int n, int nb, int kl, int ku,
                                      const plasma_complex64_t *A, int lda,
                                            plasma_complex64_t *B, int ldb);

void core_omp_zlacpy_tile2lapack_band(plasma_enum_t uplo,
                                      int it, int jt,
                                      int m, int n, int nb, int kl, int ku,
                                      const plasma_complex64_t *B, int ldb,
                                            plasma_complex64_t *A, int lda);

void core_omp_zlaset(plasma_enum_t uplo,
                     int mb, int nb,
                     int i, int j,
                     int m, int n,
                     plasma_complex64_t alpha, plasma_complex64_t beta,
                     plasma_complex64_t *A);

//void core_omp_zlaswp_ontile(plasma_desc_t A, int i_, int j_, int m, int n,
//                            int i1, int i2, const int *ipiv, int inc);

void core_omp_zpotrf(plasma_enum_t uplo,
                     int n,
                     plasma_complex64_t *A, int lda,
                     int iinfo,
                     plasma_sequence_t *sequence, plasma_request_t *request);

void core_omp_zsymm(
    plasma_enum_t side, plasma_enum_t uplo,
    int m, int n,
    plasma_complex64_t alpha, const plasma_complex64_t *A, int lda,
                              const plasma_complex64_t *B, int ldb,
    plasma_complex64_t beta,        plasma_complex64_t *C, int ldc);

void core_omp_zsyr2k(
    plasma_enum_t uplo, plasma_enum_t trans,
    int n, int k,
    plasma_complex64_t alpha, const plasma_complex64_t *A, int lda,
                              const plasma_complex64_t *B, int ldb,
    plasma_complex64_t beta,        plasma_complex64_t *C, int ldc);

void core_omp_zsyrk(
    plasma_enum_t uplo, plasma_enum_t trans,
    int n, int k,
    plasma_complex64_t alpha, const plasma_complex64_t *A, int lda,
    plasma_complex64_t beta,        plasma_complex64_t *C, int ldc);

void core_omp_ztradd(
    plasma_enum_t uplo, plasma_enum_t transa, int m, int n,
    plasma_complex64_t alpha, const plasma_complex64_t *A, int lda,
    plasma_complex64_t beta,        plasma_complex64_t *B, int ldb,
    plasma_sequence_t *sequence, plasma_request_t *request);

void core_omp_ztrmm(
    plasma_enum_t side, plasma_enum_t uplo,
    plasma_enum_t transa, plasma_enum_t diag,
    int m, int n,
    plasma_complex64_t alpha, const plasma_complex64_t *A, int lda,
                                    plasma_complex64_t *B, int ldb);

void core_omp_ztrsm(
    plasma_enum_t side, plasma_enum_t uplo,
    plasma_enum_t transa, plasma_enum_t diag,
    int m, int n,
    plasma_complex64_t alpha, const plasma_complex64_t *A, int lda,
                                    plasma_complex64_t *B, int ldb);

void core_omp_ztslqt(int m, int n, int ib, int nb,
                     plasma_complex64_t *A1, int lda1,
                     plasma_complex64_t *A2, int lda2,
                     plasma_complex64_t *T,  int ldt,
                     plasma_workspace_t work,
                     plasma_sequence_t *sequence, plasma_request_t *request);

void core_omp_ztsmlq(plasma_enum_t side, plasma_enum_t trans,
                     int m1, int n1, int m2, int n2, int k, int ib, int nb,
                           plasma_complex64_t *A1, int lda1,
                           plasma_complex64_t *A2, int lda2,
                     const plasma_complex64_t *V,  int ldv,
                     const plasma_complex64_t *T,  int ldt,
                     plasma_workspace_t work,
                     plasma_sequence_t *sequence, plasma_request_t *request);

void core_omp_ztsmqr(plasma_enum_t side, plasma_enum_t trans,
                     int m1, int n1, int m2, int n2, int k, int ib, int nb,
                           plasma_complex64_t *A1, int lda1,
                           plasma_complex64_t *A2, int lda2,
                     const plasma_complex64_t *V, int ldv,
                     const plasma_complex64_t *T, int ldt,
                     plasma_workspace_t work,
                     plasma_sequence_t *sequence, plasma_request_t *request);

void core_omp_ztsqrt(int m, int n, int ib, int nb,
                     plasma_complex64_t *A1, int lda1,
                     plasma_complex64_t *A2, int lda2,
                     plasma_complex64_t *T,  int ldt,
                     plasma_workspace_t work,
                     plasma_sequence_t *sequence, plasma_request_t *request);

void core_omp_zunmlq(plasma_enum_t side, plasma_enum_t trans,
                     int m, int n, int k, int ib, int nb,
                     const plasma_complex64_t *A, int lda,
                     const plasma_complex64_t *T, int ldt,
                           plasma_complex64_t *C, int ldc,
                     plasma_workspace_t work,
                     plasma_sequence_t *sequence, plasma_request_t *request);

void core_omp_zunmqr(plasma_enum_t side, plasma_enum_t trans,
                     int m, int n, int k, int ib, int nb,
                     const plasma_complex64_t *A, int lda,
                     const plasma_complex64_t *T, int ldt,
                           plasma_complex64_t *C, int ldc,
                     plasma_workspace_t work,
                     plasma_sequence_t *sequence, plasma_request_t *request);

#ifdef __cplusplus
}  // extern "C"
#endif

#endif // ICL_CORE_BLAS_Z_H<|MERGE_RESOLUTION|>--- conflicted
+++ resolved
@@ -21,18 +21,10 @@
 #endif
 
 /******************************************************************************/
-<<<<<<< HEAD
-void core_zgeadd(
-    plasma_enum_t transa,
-    int m, int n,
-    plasma_complex64_t alpha, const plasma_complex64_t *A, int lda,
-    plasma_complex64_t beta,        plasma_complex64_t *B, int ldb);
-=======
 int core_zgeadd(plasma_enum_t transa,
                 int m, int n,
                 plasma_complex64_t alpha, const plasma_complex64_t *A, int lda,
                 plasma_complex64_t beta,        plasma_complex64_t *B, int ldb);
->>>>>>> 3033181f
 
 int core_zgelqt(int m, int n, int ib,
                 plasma_complex64_t *A, int lda,
