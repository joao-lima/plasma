--- conflicted
+++ resolved
@@ -131,15 +131,6 @@
                 PLASMA_Complex64_t alpha, const PLASMA_Complex64_t *A, int lda,
                                                 PLASMA_Complex64_t *B, int ldb);
 
-<<<<<<< HEAD
-void CORE_ztrmm_p2(PLASMA_enum side, PLASMA_enum uplo,
-                   PLASMA_enum transA, PLASMA_enum diag,
-                   int m, int n, PLASMA_Complex64_t alpha,
-                   const PLASMA_Complex64_t  *A, int lda,
-                         PLASMA_Complex64_t **B, int ldb);
-
-=======
->>>>>>> d747df39
 void CORE_ztrsm(PLASMA_enum side, PLASMA_enum uplo,
                 PLASMA_enum transA, PLASMA_enum diag,
                 int m, int n,
@@ -283,16 +274,6 @@
     PLASMA_Complex64_t alpha, const PLASMA_Complex64_t *A, int lda,
                                     PLASMA_Complex64_t *B, int ldb);
 
-<<<<<<< HEAD
-void CORE_OMP_ztrmm_p2(
-    PLASMA_enum side, PLASMA_enum uplo,
-    PLASMA_enum transA, PLASMA_enum diag,
-    int m, int n,
-    PLASMA_Complex64_t alpha, const PLASMA_Complex64_t  *A, int lda,
-                                    PLASMA_Complex64_t **B, int ldb);
-
-=======
->>>>>>> d747df39
 void CORE_OMP_ztrsm(
     PLASMA_enum side, PLASMA_enum uplo,
     PLASMA_enum transA, PLASMA_enum diag,
