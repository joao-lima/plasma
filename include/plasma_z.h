--- conflicted
+++ resolved
@@ -2,17 +2,15 @@
  *
  * @file plasma_z.h
  *
- *  PLASMA is a software package provided by:
- *  University of Tennessee, US,
- *  University of Manchester, UK.
- *
-<<<<<<< HEAD
-=======
+ *  PLASMA header.
+ *  PLASMA is a software package provided by Univ. of Tennessee,
+ *  Univ. of Manchester, Univ. of California Berkeley and
+ *  Univ. of Colorado Denver.
+ *
  * @version 3.0.0
  * @author Jakub Kurzak
  * @author Samuel D. Relton
  * @date 2016-05-16
->>>>>>> ee293e77
  * @precisions normal z -> s d c
  *
  **/
@@ -105,6 +103,11 @@
                  PLASMA_Complex64_t *A, int lda,
                  PLASMA_Complex64_t *B, int ldb);
 
+int PLASMA_zungqr(int m, int n, int k,
+                  PLASMA_Complex64_t *A, int lda,
+                  PLASMA_desc *descT,
+                  PLASMA_Complex64_t *Q, int ldq);
+
 int PLASMA_zunmqr(PLASMA_enum side, PLASMA_enum trans, int m, int n, int k,
                   PLASMA_Complex64_t *A, int lda,
                   PLASMA_desc *descT,
@@ -184,6 +187,12 @@
                              PLASMA_desc *B,
                              PLASMA_sequence *sequence, PLASMA_request *request);
 
+void PLASMA_zungqr_Tile_Async(PLASMA_desc *descA, 
+                              PLASMA_desc *descT, 
+                              PLASMA_desc *descQ,
+                              PLASMA_sequence *sequence, 
+                              PLASMA_request *request);
+
 void PLASMA_zunmqr_Tile_Async(PLASMA_enum side, PLASMA_enum trans,
                               PLASMA_desc *descA, PLASMA_desc *descT, 
                               PLASMA_desc *descC,
