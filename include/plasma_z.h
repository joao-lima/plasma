--- conflicted
+++ resolved
@@ -50,17 +50,6 @@
                  plasma_complex64_t alpha, plasma_complex64_t *pA, int lda,
                                            plasma_complex64_t *pB, int ldb,
                  plasma_complex64_t beta,  plasma_complex64_t *pC, int ldc);
-<<<<<<< HEAD
-
-int plasma_zgeqrf(int m, int n,
-                  plasma_complex64_t *pA, int lda,
-                  plasma_desc_t *T);
-
-int plasma_zgeqrs(int m, int n, int nrhs,
-                  plasma_complex64_t *pA, int lda,
-                  plasma_desc_t T,
-                  plasma_complex64_t *pB, int ldb);
-=======
 
 int plasma_zgeqrf(int m, int n,
                   plasma_complex64_t *pA, int lda,
@@ -73,7 +62,6 @@
 
 int plasma_zgetrf(int m, int n,
                   plasma_complex64_t *pA, int lda, int *IPIV);
->>>>>>> a6cf5f11
 
 int plasma_zhemm(plasma_enum_t side, plasma_enum_t uplo,
                  int m, int n,
@@ -91,7 +79,6 @@
                  int n, int k,
                  double alpha, plasma_complex64_t *pA, int lda,
                  double beta,  plasma_complex64_t *pC, int ldc);
-<<<<<<< HEAD
 
 int plasma_zlacpy(plasma_enum_t uplo,
                   int m, int n,
@@ -106,22 +93,6 @@
                  plasma_complex64_t *pAB, int ldab,
                  plasma_complex64_t *pB,  int ldb);
 
-=======
-
-int plasma_zlacpy(plasma_enum_t uplo,
-                  int m, int n,
-                  plasma_complex64_t *pA, int lda,
-                  plasma_complex64_t *pB, int ldb);
-
-int plasma_zlauum(plasma_enum_t uplo, int n,
-                  plasma_complex64_t *pA, int lda);
-
-int plasma_zpbsv(plasma_enum_t uplo,
-                 int n, int kd, int nrhs,
-                 plasma_complex64_t *pAB, int ldab,
-                 plasma_complex64_t *pB,  int ldb);
-
->>>>>>> a6cf5f11
 int plasma_zpbtrs(plasma_enum_t uplo,
                   int n, int kd, int nrhs,
                   plasma_complex64_t *pAB, int ldab,
@@ -130,7 +101,6 @@
 int plasma_zpbtrf(plasma_enum_t uplo,
                   int n, int kd,
                   plasma_complex64_t *pAB, int ldab);
-<<<<<<< HEAD
 
 int plasma_zposv(plasma_enum_t uplo,
                  int n, int nrhs,
@@ -145,22 +115,6 @@
                   int n,
                   plasma_complex64_t *pA, int lda);
 
-=======
-
-int plasma_zposv(plasma_enum_t uplo,
-                 int n, int nrhs,
-                 plasma_complex64_t *pA, int lda,
-                 plasma_complex64_t *pB, int ldb);
-
-int plasma_zpotrf(plasma_enum_t uplo,
-                  int n,
-                  plasma_complex64_t *pA, int lda);
-
-int plasma_zpotri(plasma_enum_t uplo,
-                  int n,
-                  plasma_complex64_t *pA, int lda);
-
->>>>>>> a6cf5f11
 int plasma_zpotrs(plasma_enum_t uplo,
                   int n, int nrhs,
                   plasma_complex64_t *pA, int lda,
@@ -278,12 +232,9 @@
 
 void plasma_omp_zgeqrs(plasma_desc_t A, plasma_desc_t T,
                        plasma_desc_t B, plasma_workspace_t work,
-<<<<<<< HEAD
-=======
                        plasma_sequence_t *sequence, plasma_request_t *request);
 
 void plasma_omp_zgetrf(plasma_desc_t A, int *IPIV,
->>>>>>> a6cf5f11
                        plasma_sequence_t *sequence, plasma_request_t *request);
 
 void plasma_omp_zhemm(plasma_enum_t side, plasma_enum_t uplo,
@@ -331,11 +282,7 @@
                        plasma_sequence_t *sequence, plasma_request_t *request);
 
 void plasma_omp_zpotri(plasma_enum_t uplo, plasma_desc_t A,
-<<<<<<< HEAD
-                       plasma_sequence_t *sequence, plasma_request_t *request);
-=======
-					   plasma_sequence_t *sequence, plasma_request_t *request);
->>>>>>> a6cf5f11
+                       plasma_sequence_t *sequence, plasma_request_t *request);
 
 void plasma_omp_zpotrs(plasma_enum_t uplo, plasma_desc_t A, plasma_desc_t B,
                         plasma_sequence_t *sequence, plasma_request_t *request);
