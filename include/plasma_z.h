--- conflicted
+++ resolved
@@ -113,19 +113,11 @@
                              PLASMA_request *request);
 
 void PLASMA_zposv_Tile_Async(PLASMA_enum uplo,
-<<<<<<< HEAD
-			     PLASMA_desc *A,
-			     PLASMA_desc *B,
-			     PLASMA_sequence *sequence,
-                             PLASMA_request *request);
-  
-=======
                              PLASMA_desc *A,
                              PLASMA_desc *B,
                              PLASMA_sequence *sequence,
                              PLASMA_request *request);
 
->>>>>>> e3554da9
 void PLASMA_zpotrf_Tile_Async(PLASMA_enum uplo,
                               PLASMA_desc *A,
                               PLASMA_sequence *sequence,
