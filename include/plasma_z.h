--- conflicted
+++ resolved
@@ -113,7 +113,17 @@
                   PLASMA_desc *descT,
                   PLASMA_Complex64_t *Q, int ldq);
 
-<<<<<<< HEAD
+int PLASMA_zunmlq(PLASMA_enum side, PLASMA_enum trans, int m, int n, int k,
+                  PLASMA_Complex64_t *A, int lda,
+                  PLASMA_desc *descT,
+                  PLASMA_Complex64_t *C, int ldc);
+
+int PLASMA_zunmqr(PLASMA_enum side, PLASMA_enum trans, int m, int n, int k,
+                  PLASMA_Complex64_t *A, int lda,
+                  PLASMA_desc *descT,
+                  PLASMA_Complex64_t *C, int ldc);
+
+
 /***************************************************************************//**
  *  Tile asynchronous interface.
  **/
@@ -124,36 +134,19 @@
 void PLASMA_zcm2ccrb_Async(PLASMA_Complex64_t *Af77, int lda, PLASMA_desc *A,
                            PLASMA_sequence *sequence, PLASMA_request *request);
 
+void PLASMA_zgelqf_Tile_Async(PLASMA_desc *descA, PLASMA_desc *descT,
+                              PLASMA_sequence *sequence,
+                              PLASMA_request *request);
+
+void PLASMA_zgelqs_Tile_Async(PLASMA_desc *descA,
+                              PLASMA_desc *descT,
+                              PLASMA_desc *descB,
+                              PLASMA_sequence *sequence,
+                              PLASMA_request *request);
+
 void PLASMA_zgels_Tile_Async(PLASMA_enum trans,
                              PLASMA_desc *descA, PLASMA_desc *descT,
                              PLASMA_desc *descB,
-=======
-int PLASMA_zunmlq(PLASMA_enum side, PLASMA_enum trans, int m, int n, int k,
-                  PLASMA_Complex64_t *A, int lda,
-                  PLASMA_desc *descT,
-                  PLASMA_Complex64_t *C, int ldc);
-
-int PLASMA_zunmqr(PLASMA_enum side, PLASMA_enum trans, int m, int n, int k,
-                  PLASMA_Complex64_t *A, int lda,
-                  PLASMA_desc *descT,
-                  PLASMA_Complex64_t *C, int ldc);
-
-/***************************************************************************//**
- *  Tile asynchronous interface.
- **/
-void PLASMA_zgelqf_Tile_Async(PLASMA_desc *descA, PLASMA_desc *descT,
-                              PLASMA_sequence *sequence, 
-                              PLASMA_request *request);
-
-void PLASMA_zgelqs_Tile_Async(PLASMA_desc *descA,
-                              PLASMA_desc *descT,
-                              PLASMA_desc *descB,
-                              PLASMA_sequence *sequence,
-                              PLASMA_request *request);
-
-void PLASMA_zgels_Tile_Async(PLASMA_enum trans, PLASMA_desc *descA,
-                             PLASMA_desc *descT, PLASMA_desc *descB,
->>>>>>> b4948b7e
                              PLASMA_sequence *sequence,
                              PLASMA_request *request);
 
@@ -198,7 +191,6 @@
                              PLASMA_sequence *sequence,
                              PLASMA_request *request);
 
-<<<<<<< HEAD
 void PLASMA_zpotrf_Tile_Async(PLASMA_enum uplo,
                               PLASMA_desc *A,
                               PLASMA_sequence *sequence,
@@ -207,29 +199,6 @@
 void PLASMA_zpotrs_Tile_Async(PLASMA_enum uplo,
                               PLASMA_desc *A,
                               PLASMA_desc *B,
-=======
-void PLASMA_zunglq_Tile_Async(PLASMA_desc *descA,
-                              PLASMA_desc *descT,
-                              PLASMA_desc *descQ,
-                              PLASMA_sequence *sequence, 
-                              PLASMA_request *request);
-
-void PLASMA_zungqr_Tile_Async(PLASMA_desc *descA,
-                              PLASMA_desc *descT,
-                              PLASMA_desc *descQ,
-                              PLASMA_sequence *sequence,
-                              PLASMA_request *request);
-
-void PLASMA_zunmlq_Tile_Async(PLASMA_enum side, PLASMA_enum trans,
-                              PLASMA_desc *descA, PLASMA_desc *descT, 
-                              PLASMA_desc *descC,
-                              PLASMA_sequence *sequence, 
-                              PLASMA_request *request);
-
-void PLASMA_zunmqr_Tile_Async(PLASMA_enum side, PLASMA_enum trans,
-                              PLASMA_desc *descA, PLASMA_desc *descT,
-                              PLASMA_desc *descC,
->>>>>>> b4948b7e
                               PLASMA_sequence *sequence,
                               PLASMA_request *request);
 
@@ -259,8 +228,26 @@
                              PLASMA_sequence *sequence,
                              PLASMA_request *request);
 
+void PLASMA_zunglq_Tile_Async(PLASMA_desc *descA,
+                              PLASMA_desc *descT,
+                              PLASMA_desc *descQ,
+                              PLASMA_sequence *sequence,
+                              PLASMA_request *request);
+
 void PLASMA_zungqr_Tile_Async(PLASMA_desc *descA, PLASMA_desc *descT,
                               PLASMA_desc *descQ,
+                              PLASMA_sequence *sequence,
+                              PLASMA_request *request);
+
+void PLASMA_zunmlq_Tile_Async(PLASMA_enum side, PLASMA_enum trans,
+                              PLASMA_desc *descA, PLASMA_desc *descT,
+                              PLASMA_desc *descC,
+                              PLASMA_sequence *sequence,
+                              PLASMA_request *request);
+
+void PLASMA_zunmqr_Tile_Async(PLASMA_enum side, PLASMA_enum trans,
+                              PLASMA_desc *descA, PLASMA_desc *descT,
+                              PLASMA_desc *descC,
                               PLASMA_sequence *sequence,
                               PLASMA_request *request);
 
