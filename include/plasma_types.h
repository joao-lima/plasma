--- conflicted
+++ resolved
@@ -109,11 +109,8 @@
     PlasmaNb,
     PlasmaIb,
     PlasmaInplaceOutplace,
-<<<<<<< HEAD
+    PlasmaNumPanelThreads,
     PlasmaHouseholderMode
-=======
-    PlasmaNumPanelThreads
->>>>>>> ebac3eb8
 };
 
 /******************************************************************************/
