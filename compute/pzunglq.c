/**
 *
 * @file
 *
 *  PLASMA is a software package provided by:
 *  University of Tennessee, US,
 *  University of Manchester, UK.
 *
 * @precisions normal z -> s d c
 *
 **/

#include "plasma_async.h"
#include "plasma_context.h"
#include "plasma_descriptor.h"
#include "plasma_types.h"
#include "plasma_internal.h"
#include "core_blas_z.h"

#define A(m, n) (plasma_complex64_t*)plasma_tile_addr(A, m, n)
#define Q(m, n) (plasma_complex64_t*)plasma_tile_addr(Q, m, n)
#define T(m, n) (plasma_complex64_t*)plasma_tile_addr(T, m, n)

/***************************************************************************//**
 *  Parallel construction of Q using tile V (application to identity)
 **/
void plasma_pzunglq(plasma_desc_t A, plasma_desc_t Q, plasma_desc_t T,
                    plasma_workspace_t *work,
                    plasma_sequence_t *sequence, plasma_request_t *request)
{
    int k, m, n;
    int ldak, ldqm;
    int tempnn, tempmm, tempkmin, tempkn;
    int tempAkm, tempAkn;
    int minmnt;

<<<<<<< HEAD
    if (sequence->status != PlasmaSuccess)
        return;

    // Set inner blocking from the T tile row-dimension.
    int ib = T.mb;
=======
    // Check sequence status.
    if (sequence->status != PlasmaSuccess) {
        plasma_request_fail(sequence, request, PlasmaErrorSequence);
        return;
    }
>>>>>>> a9f5fdcb

    minmnt = imin(A.mt, A.nt);
    for (k = minmnt-1; k >= 0; k--) {
        tempAkm  = plasma_tile_mdim(A, k);
        tempAkn  = plasma_tile_ndim(A, k);
        tempkmin = imin(tempAkn, tempAkm);
        tempkn   = plasma_tile_ndim(Q, k);
        ldak = plasma_tile_mdim(A, k);
        for (n = Q.nt-1; n > k; n--) {
            tempnn = plasma_tile_ndim(Q, n);
            for (m = k; m < Q.mt; m++) {
                tempmm = plasma_tile_mdim(Q, m);
                ldqm = plasma_tile_mdim(Q, m);
                core_omp_ztsmlq(
                    PlasmaRight, PlasmaNoTrans,
                    tempmm, Q.nb, tempmm, tempnn, tempAkm, T.mb, T.nb,
                    Q(m, k), ldqm,
                    Q(m, n), ldqm,
                    A(k, n), ldak,
                    T(k, n), T.mb,
                    work,
                    sequence, request);
            }
        }
        for (m = k; m < Q.mt; m++) {
            tempmm = plasma_tile_mdim(Q, m);
            ldqm = plasma_tile_mdim(Q, m);
            core_omp_zunmlq(
                PlasmaRight, PlasmaNoTrans,
                tempmm, tempkn, tempkmin, T.mb, T.nb,
                A(k, k), ldak,
                T(k, k), T.mb,
                Q(m, k), ldqm,
                work,
                sequence, request);
        }
    }
}<|MERGE_RESOLUTION|>--- conflicted
+++ resolved
@@ -34,19 +34,14 @@
     int tempAkm, tempAkn;
     int minmnt;
 
-<<<<<<< HEAD
-    if (sequence->status != PlasmaSuccess)
-        return;
-
-    // Set inner blocking from the T tile row-dimension.
-    int ib = T.mb;
-=======
     // Check sequence status.
     if (sequence->status != PlasmaSuccess) {
         plasma_request_fail(sequence, request, PlasmaErrorSequence);
         return;
     }
->>>>>>> a9f5fdcb
+
+    // Set inner blocking from the T tile row-dimension.
+    int ib = T.mb;
 
     minmnt = imin(A.mt, A.nt);
     for (k = minmnt-1; k >= 0; k--) {
@@ -62,7 +57,7 @@
                 ldqm = plasma_tile_mdim(Q, m);
                 core_omp_ztsmlq(
                     PlasmaRight, PlasmaNoTrans,
-                    tempmm, Q.nb, tempmm, tempnn, tempAkm, T.mb, T.nb,
+                    tempmm, Q.nb, tempmm, tempnn, tempAkm, ib, T.nb,
                     Q(m, k), ldqm,
                     Q(m, n), ldqm,
                     A(k, n), ldak,
@@ -76,7 +71,7 @@
             ldqm = plasma_tile_mdim(Q, m);
             core_omp_zunmlq(
                 PlasmaRight, PlasmaNoTrans,
-                tempmm, tempkn, tempkmin, T.mb, T.nb,
+                tempmm, tempkn, tempkmin, ib, T.nb,
                 A(k, k), ldak,
                 T(k, k), T.mb,
                 Q(m, k), ldqm,
