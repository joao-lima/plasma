--- conflicted
+++ resolved
@@ -223,19 +223,11 @@
     #pragma omp master
     {
         // The Async functions are submitted here.  If an error occurs
-<<<<<<< HEAD
-        //   (at submission time or at run time) the sequence->status
-        //   will be marked with an error.  After an error, the next
-        //   Async will not _insert_ more tasks into the runtime.  The
-        //   sequence->status can be checked after each call to _Async
-        //   or at the end of the parallel region.
-=======
         // (at submission time or at run time) the sequence->status
         // will be marked with an error.  After an error, the next
         // Async will not _insert_ more tasks into the runtime.  The
         // sequence->status can be checked after each call to _Async
         // or at the end of the parallel region.
->>>>>>> e3554da9
 
         // Translate to tile layout.
         PLASMA_zcm2ccrb_Async(A, lda, &descA, sequence, &request);
