--- conflicted
+++ resolved
@@ -42,19 +42,11 @@
  *
  * @param[in] trans
  *          - PlasmaNoTrans:
-<<<<<<< HEAD
- *            \f[ C = \alpha [ op( A ) \times conjg( op( B )')] +
- *            conjg( \alpha ) [ op( B ) \times conjg( op( A )' )] + \beta C \f]
- *          - PlasmaConjTrans:
- *            \f[ C = \alpha[ conjg(op( A )') \times op( B )] +
- *            conjg( \alpha ) [ conjg( op( B )' ) \times op( A ) ] + \beta C \f]
-=======
  *            \f[ C = \alpha A \times B^H
  *                  + conjg( \alpha ) B \times A^H + \beta C \f];
  *          - PlasmaConjTrans:
  *            \f[ C = \alpha A^H \times B
  *                  + conjg( \alpha ) B^H \times A + \beta C \f].
->>>>>>> e3554da9
  *
  * @param[in] n
  *          The order of the matrix C. n >= zero.
