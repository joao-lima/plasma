/**
 *
 * @file
 *
 *  PLASMA is a software package provided by:
 *  University of Tennessee, US,
 *  University of Manchester, UK.
 *
 * @precisions normal z -> s d c
 *
 **/

#include "plasma_async.h"
#include "plasma_context.h"
#include "plasma_descriptor.h"
#include "plasma_types.h"
#include "plasma_internal.h"
#include "core_blas_z.h"

#define A(m, n) (plasma_complex64_t*)plasma_tile_addr(A, m, n)
#define T(m, n) (plasma_complex64_t*)plasma_tile_addr(T, m, n)
 
/***************************************************************************//**
 *  Parallel tile LQ factorization - dynamic scheduling
 * @see plasma_omp_zgelqf
 **/
void plasma_pzgelqf(plasma_desc_t A, plasma_desc_t T,
                    plasma_workspace_t *work,
                    plasma_sequence_t *sequence, plasma_request_t *request)
{
    int k, m, n;
    int ldak, ldam;
    int tempkm, tempkn, tempmm, tempnn;

<<<<<<< HEAD
    if (sequence->status != PlasmaSuccess)
        return;

    // Set inner blocking from the T tile row-dimension.
    int ib = T.mb;
=======
    // Check sequence status.
    if (sequence->status != PlasmaSuccess) {
        plasma_request_fail(sequence, request, PlasmaErrorSequence);
        return;
    }
>>>>>>> a9f5fdcb

    for (k = 0; k < imin(A.mt, A.nt); k++) {
        tempkm = plasma_tile_mdim(A, k);
        tempkn = plasma_tile_mdim(A, k);
        ldak = plasma_tile_mdim(A, k);
        core_omp_zgelqt(
            tempkm, tempkn, T.mb, T.nb,
            A(k, k), ldak,
            T(k, k), T.mb,
            work,
            sequence, request);

        for (m = k+1; m < A.mt; m++) {
            tempmm = plasma_tile_mdim(A, m);
            ldam = plasma_tile_mdim(A, m);
            // Plasma_ConjTrans will be converted to PlasmaTrans in
            // automatic datatype conversion, which is what we
            // want here.
            // PlasmaConjTrans is protected from this conversion.
            core_omp_zunmlq(
                PlasmaRight, Plasma_ConjTrans,
                tempmm, tempkn, tempkn, T.mb, T.nb,
                A(k, k), ldak,
                T(k, k), T.mb,
                A(m, k), ldam,
                work,
                sequence, request);
        }
        for (n = k+1; n < A.nt; n++) {
            tempnn = plasma_tile_ndim(A, n);
            core_omp_ztslqt(
                tempkm, tempnn, T.mb, T.nb,
                A(k, k), ldak,
                A(k, n), ldak,
                T(k, n), T.mb,
                work,
                sequence, request);

            for (m = k+1; m < A.mt; m++) {
                tempmm = plasma_tile_mdim(A, m);
                ldam = plasma_tile_mdim(A, m);
                core_omp_ztsmlq(
                    PlasmaRight, Plasma_ConjTrans,
                    tempmm, A.nb, tempmm, tempnn, A.mb, T.mb, T.nb,
                    A(m, k), ldam,
                    A(m, n), ldam,
                    A(k, n), ldak,
                    T(k, n), T.mb,
                    work,
                    sequence, request);
            }
        }
    }
}<|MERGE_RESOLUTION|>--- conflicted
+++ resolved
@@ -32,26 +32,21 @@
     int ldak, ldam;
     int tempkm, tempkn, tempmm, tempnn;
 
-<<<<<<< HEAD
-    if (sequence->status != PlasmaSuccess)
-        return;
-
-    // Set inner blocking from the T tile row-dimension.
-    int ib = T.mb;
-=======
     // Check sequence status.
     if (sequence->status != PlasmaSuccess) {
         plasma_request_fail(sequence, request, PlasmaErrorSequence);
         return;
     }
->>>>>>> a9f5fdcb
+
+    // Set inner blocking from the T tile row-dimension.
+    int ib = T.mb;
 
     for (k = 0; k < imin(A.mt, A.nt); k++) {
         tempkm = plasma_tile_mdim(A, k);
         tempkn = plasma_tile_mdim(A, k);
         ldak = plasma_tile_mdim(A, k);
         core_omp_zgelqt(
-            tempkm, tempkn, T.mb, T.nb,
+            tempkm, tempkn, ib, T.nb,
             A(k, k), ldak,
             T(k, k), T.mb,
             work,
@@ -66,7 +61,7 @@
             // PlasmaConjTrans is protected from this conversion.
             core_omp_zunmlq(
                 PlasmaRight, Plasma_ConjTrans,
-                tempmm, tempkn, tempkn, T.mb, T.nb,
+                tempmm, tempkn, tempkn, ib, T.nb,
                 A(k, k), ldak,
                 T(k, k), T.mb,
                 A(m, k), ldam,
@@ -76,7 +71,7 @@
         for (n = k+1; n < A.nt; n++) {
             tempnn = plasma_tile_ndim(A, n);
             core_omp_ztslqt(
-                tempkm, tempnn, T.mb, T.nb,
+                tempkm, tempnn, ib, T.nb,
                 A(k, k), ldak,
                 A(k, n), ldak,
                 T(k, n), T.mb,
@@ -88,7 +83,7 @@
                 ldam = plasma_tile_mdim(A, m);
                 core_omp_ztsmlq(
                     PlasmaRight, Plasma_ConjTrans,
-                    tempmm, A.nb, tempmm, tempnn, A.mb, T.mb, T.nb,
+                    tempmm, A.nb, tempmm, tempnn, A.mb, ib, T.nb,
                     A(m, k), ldam,
                     A(m, n), ldam,
                     A(k, n), ldak,
