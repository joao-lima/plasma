--- conflicted
+++ resolved
@@ -53,15 +53,9 @@
                         int nvbn = plasma_tile_nview(B, n);
                         core_omp_ztrsm(
                             side, uplo, trans, diag,
-<<<<<<< HEAD
-                            tempkm, tempnn,
-                            lalpha, A(B.mt-1-k, B.mt-1-k), BLKLDD_BAND(uplo, A, B.mt-1-k, B.mt-1-k),
-                                    B(B.mt-1-k,        n), plasma_tile_mmain(B, B.mt-1-k),
-=======
                             mvbk, nvbn,
                             lalpha, A(B.mt-k-1, B.mt-k-1), ldak,
                                     B(B.mt-k-1,        n), ldbk,
->>>>>>> 3e76dd0a
                             sequence, request);
                     }
                     for (int m = imax(0, (B.mt-k-1)-A.kut+1); m < B.mt-k-1; m++) {
@@ -71,17 +65,10 @@
                             int nvbn = plasma_tile_nview(B, n);
                             core_omp_zgemm(
                                 PlasmaNoTrans, PlasmaNoTrans,
-<<<<<<< HEAD
-                                B.mb, tempnn, tempkm,
-                                -1.0,  A(m, B.mt-1-k), BLKLDD_BAND(uplo, A, m, B.mt-1-k),
-                                        B(B.mt-1-k, n), plasma_tile_mmain(B, B.mt-1-k),
-                                lalpha, B(m, n       ), plasma_tile_mmain(B, m),
-=======
                                 B.mb, nvbn, mvbk,
                                 -1.0,   A(m, B.mt-k-1), ldam,
                                         B(B.mt-k-1, n), ldbk,
                                 lalpha, B(m, n       ), ldbm,
->>>>>>> 3e76dd0a
                                 sequence, request);
                         }
                     }
@@ -100,15 +87,9 @@
                         int nvbn = plasma_tile_nview(B, n);
                         core_omp_ztrsm(
                             side, uplo, trans, diag,
-<<<<<<< HEAD
-                            tempkm, tempnn,
-                            lalpha, A(k, k), BLKLDD_BAND(uplo, A, k, k),
-                                    B(k, n), plasma_tile_mmain(B, k),
-=======
                             mvbk, nvbn,
                             lalpha, A(k, k), ldak,
                                     B(k, n), ldbk,
->>>>>>> 3e76dd0a
                             sequence, request);
                     }
                     for (int m = k+1; m < imin(A.mt, k+A.kut); m++) {
@@ -119,17 +100,10 @@
                             int nvbn = plasma_tile_nview(B, n);
                             core_omp_zgemm(
                                 trans, PlasmaNoTrans,
-<<<<<<< HEAD
-                                tempmm, tempnn, B.mb,
-                                -1.0,  A(k, m), BLKLDD_BAND(uplo, A, k, m),
-                                        B(k, n), plasma_tile_mmain(B, k),
-                                lalpha, B(m, n), plasma_tile_mmain(B, m),
-=======
                                 mvbm, nvbn, B.mb,
                                 -1.0,   A(k, m), ldam,
                                         B(k, n), ldbk,
                                 lalpha, B(m, n), ldbm,
->>>>>>> 3e76dd0a
                                 sequence, request);
                         }
                     }
@@ -159,15 +133,9 @@
                         }
                         core_omp_ztrsm(
                             side, uplo, trans, diag,
-<<<<<<< HEAD
-                            tempkm, tempnn,
-                            lalpha, A(k, k), BLKLDD_BAND(uplo, A, B.mt-1-k, B.mt-1-k),
-                                    B(k, n), plasma_tile_mmain(B, k),
-=======
                             mvbk, nvbn,
                             lalpha, A(k, k), ldak,
                                     B(k, n), ldbk,
->>>>>>> 3e76dd0a
                             sequence, request);
                     }
                     for (int m = k+1; m < imin(k+A.klt, A.mt); m++) {
@@ -178,17 +146,10 @@
                             int nvbn = plasma_tile_nview(B, n);
                             core_omp_zgemm(
                                 PlasmaNoTrans, PlasmaNoTrans,
-<<<<<<< HEAD
-                                tempmm, tempnn, B.mb,
-                                -1.0,  A(m, k), BLKLDD_BAND(uplo, A, m, k),
-                                        B(k, n), plasma_tile_mmain(B, k),
-                                lalpha, B(m, n), plasma_tile_mmain(B, m),
-=======
                                 mvbm, nvbn, B.mb,
                                 -1.0,   A(m, k), ldam,
                                         B(k, n), ldbk,
                                 lalpha, B(m, n), ldbm,
->>>>>>> 3e76dd0a
                                 sequence, request);
                         }
                     }
@@ -211,33 +172,20 @@
                             int nvbn = plasma_tile_nview(B, n);
                             core_omp_zgemm(
                                 trans, PlasmaNoTrans,
-<<<<<<< HEAD
-                                tempkm, tempnn, tempmm,
-                                -1.0,  A(m, B.mt-1-k), BLKLDD_BAND(uplo, A, m, B.mt-1-k),
-                                        B(m, n       ), plasma_tile_mmain(B, m),
-                                lalpha, B(B.mt-1-k, n), plasma_tile_mmain(B, B.mt-1-k),
-=======
                                 mvbk, nvbn, mvbm,
                                 -1.0,   A(m, B.mt-k-1), ldam,
                                         B(m, n       ), ldbm,
                                 lalpha, B(B.mt-k-1, n), ldbk,
->>>>>>> 3e76dd0a
-                                sequence, request);
-                        }
-                    }
-                    for (int n = 0; n < B.nt; n++) {
-                        int nvbn = plasma_tile_nview(B, n);
-                        core_omp_ztrsm(
-                            side, uplo, trans, diag,
-<<<<<<< HEAD
-                            tempkm, tempnn,
-                            lalpha, A(B.mt-1-k, B.mt-1-k), BLKLDD_BAND(uplo, A, B.mt-1-k, B.mt-1-k),
-                                    B(B.mt-1-k,        n), plasma_tile_mmain(B, B.mt-1-k),
-=======
+                                sequence, request);
+                        }
+                    }
+                    for (int n = 0; n < B.nt; n++) {
+                        int nvbn = plasma_tile_nview(B, n);
+                        core_omp_ztrsm(
+                            side, uplo, trans, diag,
                             mvbk, nvbn,
                             lalpha, A(B.mt-k-1, B.mt-k-1), ldak,
                                     B(B.mt-k-1,        n), ldbk,
->>>>>>> 3e76dd0a
                             sequence, request);
                         if (IPIV != NULL) {
                             #ifdef ZLASWP_ONTILE
