/**
 *
 * @file
 *
 *  PLASMA is a software package provided by:
 *  University of Tennessee, US,
 *  University of Manchester, UK.
 *
 * @precisions normal z -> s d c
 *
 **/

#include "plasma.h"
#include "plasma_async.h"
#include "plasma_context.h"
#include "plasma_descriptor.h"
#include "plasma_internal.h"
#include "plasma_types.h"
#include "plasma_workspace.h"

/***************************************************************************//**
 *
 * @ingroup plasma_tradd
 *
 *  Performs an addition of two trapezoidal matrices similarly to the
 * 'pztradd()' function from the PBLAS library:
 *
 *    \f[ B = \alpha * op( A ) + \beta * B, \f]
 *
 *  where op( X ) is one of:
 *    \f[ op( X ) = X,   \f]
 *    \f[ op( X ) = X^T, \f]
 *    \f[ op( X ) = X^H, \f]
 *
 *  alpha and beta are scalars and A, B are matrices with op( A ) an m-by-n or
 *  n-by-m matrix depending on the value of transa and B an m-by-n matrix.
 *
 *******************************************************************************
 *
 * @param[in] uplo
 *          Specifies the shape of op( A ) and B matrices:
 *          - PlasmaGeneral: op( A ) and B are general matrices.
 *          - PlasmaUpper:   op( A ) and B are upper trapezoidal matrices.
 *          - PlasmaLower:   op( A ) and B are lower trapezoidal matrices.
 *
 * @param[in] transa
 *          Specifies whether the matrix A is non-transposed, transposed, or
 *          conjugate transposed
 *          - PlasmaNoTrans:   op( A ) = A
 *          - PlasmaTrans:     op( A ) = A^T
 *          - PlasmaConjTrans: op( A ) = A^H
 *
 * @param[in] m
 *          Number of rows of the matrices op( A ) and B.
 *          m >= 0.
 *
 * @param[in] n
 *          Number of columns of the matrices op( A ) and B.
 *          n >= 0.
 *
 * @param[in] alpha
 *          Scalar factor of A.
 *
 * @param[in] A
 *          Matrix of size lda-by-k, where k is n when transa == PlasmaNoTrans
 *          and m otherwise.
 *
 * @param[in] lda
 *          Leading dimension of the array A. lda >= max(1,l), where l is m
 *          when transa = PlasmaNoTrans and n otherwise.
 *
 * @param[in] beta
 *          Scalar factor of B.
 *
 * @param[in,out] B
 *          Matrix of size ldb-by-n.
 *          On exit, B = alpha * op( A ) + beta * B
 *
 * @param[in] ldb
 *          Leading dimension of the array B.
 *          ldb >= max(1,m).
 *
 *******************************************************************************
 *
 * @retval PlasmaSuccess successful exit
 *
 *******************************************************************************
 *
 * @sa plasma_omp_ztradd
 * @sa plasma_ctradd
 * @sa plasma_dtradd
 * @sa plasma_stradd
 *
 ******************************************************************************/
int plasma_ztradd(plasma_enum_t uplo, plasma_enum_t transa,
                  int m, int n,
                  plasma_complex64_t alpha, plasma_complex64_t *pA, int lda,
                  plasma_complex64_t beta,  plasma_complex64_t *pB, int ldb)
{
    // Get PLASMA context.
    plasma_context_t *plasma = plasma_context_self();
    if (plasma == NULL) {
        plasma_error("PLASMA not initialized");
        return PlasmaErrorNotInitialized;
    }

<<<<<<< HEAD
    // Check input arguments
    if ((uplo != PlasmaFull)  &&
=======
    // Check input arguments.
    if ((uplo != PlasmaGeneral) &&
>>>>>>> f233d6b5
        (uplo != PlasmaUpper) &&
        (uplo != PlasmaLower)) {

        plasma_error("illegal value of uplo");
        return -1;
    }
<<<<<<< HEAD

    if ((transA != PlasmaNoTrans) &&
        (transA != PlasmaTrans)   &&
        (transA != PlasmaConjTrans)) {

        plasma_error("illegal value of transA");
=======
    if ((transa != PlasmaNoTrans) &&
        (transa != PlasmaTrans) &&
        (transa != PlasmaConjTrans)) {
        plasma_error("illegal value of transa");
>>>>>>> f233d6b5
        return -2;
    }
    if (m < 0) {
        plasma_error("illegal value of m");
        return -3;
    }
    if (n < 0) {
        plasma_error("illegal value of n");
        return -4;
    }
    if (pA == NULL) {
        plasma_error("NULL A");
        return -6;
    }

    int am, an;
    if (transa == PlasmaNoTrans) {
        am = m;
        an = n;
    }
    else {
        am = n;
        an = m;
    }
    int bm = m;
    int bn = n;

    if (lda < imax(1, am)) {
        plasma_error("illegal value of lda");
        return -7;
    }
    if (pB == NULL) {
        plasma_error("NULL B");
        return -9;
    }
    if (ldb < imax(1, bm)) {
        plasma_error("illegal value of ldb");
        return -10;
    }

    // quick return
    if (m == 0 || n == 0 || (alpha == 0.0 && beta == 1.0))
        return PlasmaSuccess;

    // Set tiling parameters.
    int nb = plasma->nb;

    // Create tile matrices.
    plasma_desc_t A;
    plasma_desc_t B;
    int retval;
    retval = plasma_desc_general_create(PlasmaComplexDouble, nb, nb,
                                        am, an, 0, 0, am, an, &A);
    if (retval != PlasmaSuccess) {
        plasma_error("plasma_desc_general_create() failed");
        return retval;
    }
    retval = plasma_desc_general_create(PlasmaComplexDouble, nb, nb,
                                        bm, bn, 0, 0, bm, bn, &B);
    if (retval != PlasmaSuccess) {
        plasma_error("plasma_desc_general_create() failed");
        plasma_desc_destroy(&A);
        return retval;
    }

    // Create sequence.
    plasma_sequence_t *sequence = NULL;
    retval = plasma_sequence_create(&sequence);
    if (retval != PlasmaSuccess) {
        plasma_error("plasma_sequence_create() failed");
        return retval;
    }

    // Initialize request.
    plasma_request_t request = PlasmaRequestInitializer;

    // asynchronous block
    #pragma omp parallel
    #pragma omp master
    {
        // Translate to tile layout.
        plasma_omp_zge2desc(pA, lda, A, sequence, &request);
        plasma_omp_zge2desc(pB, ldb, B, sequence, &request);

        // Call tile async function.
        if (sequence->status == PlasmaSuccess) {
            plasma_omp_ztradd(uplo, transa,
                              alpha, A,
                              beta,  B,
                              sequence, &request);
        }

        // Translate back to LAPACK layout.
        plasma_omp_zdesc2ge(B, pB, ldb, sequence, &request);
    }
    // implicit synchronization

    // Free matrices in tile layout.
    plasma_desc_destroy(&A);
    plasma_desc_destroy(&B);

<<<<<<< HEAD
    // Destroy sequence
    plasma_sequence_destroy(sequence);

    // Return status
    status = sequence->status;
=======
    // Return status.
    int status = sequence->status;
    plasma_sequence_destroy(sequence);
>>>>>>> f233d6b5
    return status;
}

/***************************************************************************//**
 *
 * @ingroup plasma_tradd
 *
 *  Performs an addition of two trapezoidal matrices similarly to the
 * 'pztradd()' function from the PBLAS library. Non-blocking tile version of
 *  plasma_ztradd(). May return before the computation is finished. Operates
 *  on matrices stored by tiles. All matrices are passed through descriptors.
 *  All dimensions are taken from the descriptors. Allows for pipelining of
 *  operations at runtime.
 *
 *******************************************************************************
 *
 * @param[in] uplo
 *          Specifies the shape of op( A ) and B matrices:
 *          - PlasmaGeneral: op( A ) and B are general matrices.
 *          - PlasmaUpper:   op( A ) and B are upper trapezoidal matrices.
 *          - PlasmaLower:   op( A ) and B are lower trapezoidal matrices.
 *
 * @param[in] transa
 *          Specifies whether the matrix A is non-transposed, transposed, or
 *          conjugate transposed
 *          - PlasmaNoTrans:   op( A ) = A
 *          - PlasmaTrans:     op( A ) = A^T
 *          - PlasmaConjTrans: op( A ) = A^H
 *
 * @param[in] alpha
 *          The scalar alpha.
 *
 * @param[in] A
 *          Descriptor of matrix A.
 *
 * @param[in] beta
 *          The scalar beta.
 *
 * @param[in,out] B
 *          Descriptor of matrix B.
 *
 * @param[in] sequence
 *          Identifies the sequence of function calls that this call belongs to
 *         (for completion checks and exception handling purposes). Check the
 *          sequence->status for errors.
 *
 * @param[out] request
 *          Identifies this function call (for exception handling purposes).
 *
 * @retval void
 *          Errors are returned by setting sequence->status and
 *          request->status to error values. The sequence->status and
 *          request->status should never be set to PlasmaSuccess (the
 *          initial values) since another async call may be setting a
 *          failure value at the same time.
 *
 *******************************************************************************
 *
 * @sa plasma_ztradd
 * @sa plasma_omp_ctradd
 * @sa plasma_omp_dtradd
 * @sa plasma_omp_stradd
 *
 ******************************************************************************/
void plasma_omp_ztradd(plasma_enum_t uplo, plasma_enum_t transa,
                       plasma_complex64_t alpha, plasma_desc_t A,
                       plasma_complex64_t beta,  plasma_desc_t B,
                       plasma_sequence_t *sequence, plasma_request_t  *request)
{
    // Get PLASMA context.
    plasma_context_t *plasma = plasma_context_self();
    if (plasma == NULL) {
        plasma_error("PLASMA not initialized");
        plasma_request_fail(sequence, request, PlasmaErrorIllegalValue);
        return;
    }

    // Check input arguments.
    if ((uplo != PlasmaGeneral) &&
        (uplo != PlasmaUpper) &&
        (uplo != PlasmaLower)) {
        plasma_error("illegal value of uplo");
        plasma_request_fail(sequence, request, PlasmaErrorIllegalValue);
        return;
    }
    if ((transa != PlasmaNoTrans) &&
        (transa != PlasmaTrans) &&
        (transa != PlasmaConjTrans)) {
        plasma_error("illegal value of transa");
        plasma_request_fail(sequence, request, PlasmaErrorIllegalValue);
        return;
    }
    if (plasma_desc_check(A) != PlasmaSuccess) {
        plasma_error("invalid A");
        plasma_request_fail(sequence, request, PlasmaErrorIllegalValue);
        return;
    }
    if (plasma_desc_check(B) != PlasmaSuccess) {
        plasma_error("invalid B");
        plasma_request_fail(sequence, request, PlasmaErrorIllegalValue);
        return;
    }
    if (sequence == NULL) {
        plasma_error("NULL sequence");
        plasma_request_fail(sequence, request, PlasmaErrorIllegalValue);
        return;
    }
    if (request == NULL) {
        plasma_error("NULL request");
        plasma_request_fail(sequence, request, PlasmaErrorIllegalValue);
        return;
    }

<<<<<<< HEAD
    // Quick return
    int Am = transA == PlasmaNoTrans ? A->m : A->n;
    plasma_complex64_t zzero = (plasma_complex64_t)0.0;

    if ((alpha == zzero || Am == 0) && beta == 1.0)
=======
    // quick return
    int am = transa == PlasmaNoTrans ? A.m : A.n;
    if ((alpha == 0.0 || am == 0) && beta == 1.0)
>>>>>>> f233d6b5
        return;

    // Call parallel function.
    plasma_pztradd(uplo, transa,
                   alpha, A,
                   beta,  B,
                   sequence, request);
}<|MERGE_RESOLUTION|>--- conflicted
+++ resolved
@@ -104,32 +104,17 @@
         return PlasmaErrorNotInitialized;
     }
 
-<<<<<<< HEAD
-    // Check input arguments
-    if ((uplo != PlasmaFull)  &&
-=======
     // Check input arguments.
     if ((uplo != PlasmaGeneral) &&
->>>>>>> f233d6b5
         (uplo != PlasmaUpper) &&
         (uplo != PlasmaLower)) {
-
         plasma_error("illegal value of uplo");
         return -1;
     }
-<<<<<<< HEAD
-
-    if ((transA != PlasmaNoTrans) &&
-        (transA != PlasmaTrans)   &&
-        (transA != PlasmaConjTrans)) {
-
-        plasma_error("illegal value of transA");
-=======
     if ((transa != PlasmaNoTrans) &&
         (transa != PlasmaTrans) &&
         (transa != PlasmaConjTrans)) {
         plasma_error("illegal value of transa");
->>>>>>> f233d6b5
         return -2;
     }
     if (m < 0) {
@@ -231,17 +216,9 @@
     plasma_desc_destroy(&A);
     plasma_desc_destroy(&B);
 
-<<<<<<< HEAD
-    // Destroy sequence
-    plasma_sequence_destroy(sequence);
-
-    // Return status
-    status = sequence->status;
-=======
     // Return status.
     int status = sequence->status;
     plasma_sequence_destroy(sequence);
->>>>>>> f233d6b5
     return status;
 }
 
@@ -355,17 +332,9 @@
         return;
     }
 
-<<<<<<< HEAD
-    // Quick return
-    int Am = transA == PlasmaNoTrans ? A->m : A->n;
-    plasma_complex64_t zzero = (plasma_complex64_t)0.0;
-
-    if ((alpha == zzero || Am == 0) && beta == 1.0)
-=======
     // quick return
     int am = transa == PlasmaNoTrans ? A.m : A.n;
     if ((alpha == 0.0 || am == 0) && beta == 1.0)
->>>>>>> f233d6b5
         return;
 
     // Call parallel function.
