/**
 *
 * @file
 *
 *  PLASMA is a software package provided by:
 *  University of Tennessee, US,
 *  University of Manchester, UK.
 *
 * @precisions normal z -> s d c
 *
 **/

#include "plasma_async.h"
#include "plasma_context.h"
#include "plasma_descriptor.h"
#include "plasma_types.h"
#include "plasma_internal.h"
#include "core_blas_z.h"

#define A(m, n) (plasma_complex64_t*)plasma_tile_addr(A, m, n)
#define B(m, n) (plasma_complex64_t*)plasma_tile_addr(B, m, n)
#define T(m, n) (plasma_complex64_t*)plasma_tile_addr(T, m, n)

/***************************************************************************//**
 *  Parallel application of Q using tile V - LQ factorization
 * @see plasma_omp_zgelqs
 **/
void plasma_pzunmlq(plasma_enum_t side, plasma_enum_t trans,
                    plasma_desc_t A, plasma_desc_t B, plasma_desc_t T,
                    plasma_workspace_t *work,
                    plasma_sequence_t *sequence, plasma_request_t *request)
{
    int k, m, n;
    int ldak, ldbk, ldbm;
    int tempmm, tempnn, tempkn, tempkm, tempkmin;
    int minMT, minM;

<<<<<<< HEAD
    if (sequence->status != PlasmaSuccess)
        return;

    // Set inner blocking from the T tile row-dimension.
    int ib = T.mb;
=======
    // Check sequence status.
    if (sequence->status != PlasmaSuccess) {
        plasma_request_fail(sequence, request, PlasmaErrorSequence);
        return;
    }
>>>>>>> a9f5fdcb

    if (A.m > A.n) {
        minM  = A.n;
        minMT = A.nt;
    }
    else {
        minM  = A.m;
        minMT = A.mt;
    }

    if (side == PlasmaLeft ) {
        if (trans == PlasmaNoTrans) {
            // PlasmaLeft / PlasmaNoTrans
            for (k = 0; k < minMT; k++) {
                tempkm   = k == B.mt -1 ? B.m -k*B.mb : B.mb;
                tempkmin = k == minMT-1 ? minM-k*A.nb : A.nb;
                ldak = plasma_tile_mdim(A, k);
                ldbk = plasma_tile_mdim(B, k);
                for (n = 0; n < B.nt; n++) {
                    tempnn = n == B.nt-1 ? B.n-n*B.nb : B.nb;
                    core_omp_zunmlq(
                            side, trans,
                            tempkm, tempnn, tempkmin, T.mb, T.nb,
                            A(k, k), ldak,
                            T(k, k), T.mb,
                            B(k, n), ldbk,
                            work,
                            sequence, request);
                }
                for (m = k+1; m < B.mt; m++) {
                    tempmm = m == B.mt-1 ? B.m-m*B.mb : B.mb;
                    ldbm = plasma_tile_mdim(B, m);
                    for (n = 0; n < B.nt; n++) {
                        tempnn = n == B.nt-1 ? B.n-n*B.nb : B.nb;
                        core_omp_ztsmlq(
                                side, trans,
                                B.mb, tempnn, tempmm, tempnn, tempkmin,
                                T.mb, T.nb,
                                B(k, n), ldbk,
                                B(m, n), ldbm,
                                A(k, m), ldak,
                                T(k, m), T.mb,
                                work,
                                sequence, request);
                    }
                }
            }
        }
        else {
            // PlasmaLeft / Plasma_ConjTrans
            for (k = minMT-1; k >= 0; k--) {
                tempkm   = k == B.mt -1 ? B.m -k*B.mb : B.mb;
                tempkmin = k == minMT-1 ? minM-k*A.nb : A.nb;
                ldak = plasma_tile_mdim(A, k);
                ldbk = plasma_tile_mdim(B, k);
                for (m = B.mt-1; m > k; m--) {
                    tempmm = m == B.mt-1 ? B.m-m*B.mb : B.mb;
                    ldbm = plasma_tile_mdim(B, m);
                    for (n = 0; n < B.nt; n++) {
                        tempnn   = n == B.nt-1 ? B.n-n*B.nb : B.nb;
                        core_omp_ztsmlq(
                                side, trans,
                                B.mb, tempnn, tempmm, tempnn, tempkmin,
                                T.mb, T.nb,
                                B(k, n), ldbk,
                                B(m, n), ldbm,
                                A(k, m), ldak,
                                T(k, m), T.mb,
                                work,
                                sequence, request);
                    }
                }
                for (n = 0; n < B.nt; n++) {
                    tempnn = n == B.nt-1 ? B.n-n*B.nb : B.nb;
                    core_omp_zunmlq(
                            side, trans,
                            tempkm, tempnn, tempkmin, T.mb, T.nb,
                            A(k, k), ldak,
                            T(k, k), T.mb,
                            B(k, n), ldbk,
                            work,
                            sequence, request);
                }
            }
        }
    }
    else {
        if (trans == PlasmaNoTrans) {
            // PlasmaRight / PlasmaNoTrans
            for (k = minMT-1; k >= 0; k--) {
                tempkn   = k == B.nt -1 ? B.n -k*B.nb : B.nb;
                tempkmin = k == minMT-1 ? minM-k*A.nb : A.nb;
                ldak = plasma_tile_mdim(A, k);
                for (n = B.nt-1; n > k; n--) {
                    tempnn = n == B.nt-1 ? B.n-n*B.nb : B.nb;
                    for (m = 0; m < B.mt; m++) {
                        tempmm = m == B.mt-1 ? B.m-m*B.mb : B.mb;
                        ldbm = plasma_tile_mdim(B, m);
                        core_omp_ztsmlq(
                                side, trans,
                                tempmm, B.nb, tempmm, tempnn, tempkmin,
                                T.mb, T.nb,
                                B(m, k), ldbm,
                                B(m, n), ldbm,
                                A(k, n), ldak,
                                T(k, n), T.mb,
                                work,
                                sequence, request);
                    }
                }
                for (m = 0; m < B.mt; m++) {
                    tempmm = m == B.mt-1 ? B.m-m*B.mb : B.mb;
                    ldbm = plasma_tile_mdim(B, m);
                    core_omp_zunmlq(
                            side, trans,
                            tempmm, tempkn, tempkmin, T.mb, T.nb,
                            A(k, k), ldak,
                            T(k, k), T.mb,
                            B(m, k), ldbm,
                            work,
                            sequence, request);
                }
            }
        }
        else {
            // PlasmaRight / Plasma_ConjTrans
            for (k = 0; k < minMT; k++) {
                tempkn   = k == B.nt -1 ? B.n -k*B.nb : B.nb;
                tempkmin = k == minMT-1 ? minM-k*A.mb : A.mb;
                ldak = plasma_tile_mdim(A, k);
                for (m = 0; m < B.mt; m++) {
                    tempmm = m == B.mt-1 ? B.m-m*B.mb : B.mb;
                    ldbm = plasma_tile_mdim(B, m);
                    core_omp_zunmlq(
                            side, trans,
                            tempmm, tempkn, tempkmin, T.mb, T.nb,
                            A(k, k), ldak,
                            T(k, k), T.mb,
                            B(m, k), ldbm,
                            work,
                            sequence, request);
                }
                for (n = k+1; n < B.nt; n++) {
                    tempnn = n == B.nt-1 ? B.n-n*B.nb : B.nb;
                    for (m = 0; m < B.mt; m++) {
                        tempmm = m == B.mt-1 ? B.m-m*B.mb : B.mb;
                        ldbm = plasma_tile_mdim(B, m);
                        core_omp_ztsmlq(
                                side, trans,
                                tempmm, B.nb, tempmm, tempnn, tempkmin,
                                T.mb, T.nb,
                                B(m, k), ldbm,
                                B(m, n), ldbm,
                                A(k, n), ldak,
                                T(k, n), T.mb,
                                work,
                                sequence, request);
                    }
                }
            }
        }
    }
}<|MERGE_RESOLUTION|>--- conflicted
+++ resolved
@@ -35,19 +35,14 @@
     int tempmm, tempnn, tempkn, tempkm, tempkmin;
     int minMT, minM;
 
-<<<<<<< HEAD
-    if (sequence->status != PlasmaSuccess)
-        return;
-
-    // Set inner blocking from the T tile row-dimension.
-    int ib = T.mb;
-=======
     // Check sequence status.
     if (sequence->status != PlasmaSuccess) {
         plasma_request_fail(sequence, request, PlasmaErrorSequence);
         return;
     }
->>>>>>> a9f5fdcb
+
+    // Set inner blocking from the T tile row-dimension.
+    int ib = T.mb;
 
     if (A.m > A.n) {
         minM  = A.n;
@@ -70,7 +65,7 @@
                     tempnn = n == B.nt-1 ? B.n-n*B.nb : B.nb;
                     core_omp_zunmlq(
                             side, trans,
-                            tempkm, tempnn, tempkmin, T.mb, T.nb,
+                            tempkm, tempnn, tempkmin, ib, T.nb,
                             A(k, k), ldak,
                             T(k, k), T.mb,
                             B(k, n), ldbk,
@@ -85,7 +80,7 @@
                         core_omp_ztsmlq(
                                 side, trans,
                                 B.mb, tempnn, tempmm, tempnn, tempkmin,
-                                T.mb, T.nb,
+                                ib, T.nb,
                                 B(k, n), ldbk,
                                 B(m, n), ldbm,
                                 A(k, m), ldak,
@@ -111,7 +106,7 @@
                         core_omp_ztsmlq(
                                 side, trans,
                                 B.mb, tempnn, tempmm, tempnn, tempkmin,
-                                T.mb, T.nb,
+                                ib, T.nb,
                                 B(k, n), ldbk,
                                 B(m, n), ldbm,
                                 A(k, m), ldak,
@@ -124,7 +119,7 @@
                     tempnn = n == B.nt-1 ? B.n-n*B.nb : B.nb;
                     core_omp_zunmlq(
                             side, trans,
-                            tempkm, tempnn, tempkmin, T.mb, T.nb,
+                            tempkm, tempnn, tempkmin, ib, T.nb,
                             A(k, k), ldak,
                             T(k, k), T.mb,
                             B(k, n), ldbk,
@@ -149,7 +144,7 @@
                         core_omp_ztsmlq(
                                 side, trans,
                                 tempmm, B.nb, tempmm, tempnn, tempkmin,
-                                T.mb, T.nb,
+                                ib, T.nb,
                                 B(m, k), ldbm,
                                 B(m, n), ldbm,
                                 A(k, n), ldak,
@@ -163,7 +158,7 @@
                     ldbm = plasma_tile_mdim(B, m);
                     core_omp_zunmlq(
                             side, trans,
-                            tempmm, tempkn, tempkmin, T.mb, T.nb,
+                            tempmm, tempkn, tempkmin, ib, T.nb,
                             A(k, k), ldak,
                             T(k, k), T.mb,
                             B(m, k), ldbm,
@@ -183,7 +178,7 @@
                     ldbm = plasma_tile_mdim(B, m);
                     core_omp_zunmlq(
                             side, trans,
-                            tempmm, tempkn, tempkmin, T.mb, T.nb,
+                            tempmm, tempkn, tempkmin, ib, T.nb,
                             A(k, k), ldak,
                             T(k, k), T.mb,
                             B(m, k), ldbm,
@@ -198,7 +193,7 @@
                         core_omp_ztsmlq(
                                 side, trans,
                                 tempmm, B.nb, tempmm, tempnn, tempkmin,
-                                T.mb, T.nb,
+                                ib, T.nb,
                                 B(m, k), ldbm,
                                 B(m, n), ldbm,
                                 A(k, n), ldak,
